--- conflicted
+++ resolved
@@ -1,1508 +1,1497 @@
-// Copyright (c) Microsoft. All rights reserved. Licensed under the Apache License, Version 2.0. 
-// See LICENSE.txt in the project root for complete license information.
-
-///<reference path='typescriptServices.ts' />
-
-module Services {
-    export class LanguageService implements ILanguageService {
-        private logger: TypeScript.ILogger;
-        private compilerState: CompilerState;
-        private formattingRulesProvider: TypeScript.Formatting.RulesProvider;
-
-        private currentFileName: string = "";
-        private currentFileVersion: number = -1;
-        private currentFileSyntaxTree: TypeScript.SyntaxTree = null;
-
-        private activeCompletionSession: CompletionSession = null;
-
-        constructor(public host: ILanguageServiceHost) {
-            this.logger = this.host;
-            this.compilerState = new CompilerState(this.host);
-        }
-
-        public refresh(): void {
-            TypeScript.timeFunction(this.logger, "refresh()", () => {
-                this.compilerState.refresh();
-            });
-        }
-
-        private minimalRefresh(): void {
-            TypeScript.timeFunction(this.logger, "minimalRefresh()", () => {
-                this.compilerState.minimalRefresh();
-            });
-        }
-
-        public getReferencesAtPosition(fileName: string, pos: number): ReferenceEntry[] {
-            this.refresh();
-
-            var result: ReferenceEntry[] = [];
-
-            var document = this.compilerState.getDocument(fileName);
-            var script = document.script;
-              
-            /// TODO: this does not allow getting references on "constructor"
-
-            var path = this.getAstPathToPosition(script, pos);
-            if (path.ast() === null || path.ast().nodeType() !== TypeScript.NodeType.Name) {
-                this.logger.log("No name found at the given position");
-                return result;
-            }
-
-            var symbolInfoAtPosition = this.compilerState.getSymbolInformationFromPath(path, document);
-            if (symbolInfoAtPosition === null || symbolInfoAtPosition.symbol === null) {
-                this.logger.log("No symbol found at the given position");
-                return result;
-            }
-
-            var symbol = symbolInfoAtPosition.symbol;
-            var symbolName: string = symbol.getName();
-
-            var fileNames = this.compilerState.getFileNames();
-            for (var i = 0, len = fileNames.length; i < len; i++) {
-                var tempFileName = fileNames[i];
-        
-                var tempDocument = this.compilerState.getDocument(tempFileName);
-                var filter: TypeScript.BloomFilter = tempDocument.bloomFilter();
-
-                if (filter.probablyContains(symbolName)) {
-                    result = result.concat(this.getReferencesInFile(tempFileName, symbol));
-                }
-            }
-
-            return result;
-        }
-
-        public getOccurrencesAtPosition(fileName: string, pos: number): ReferenceEntry[]{
-            this.refresh();
-
-            var result: ReferenceEntry[] = [];
-
-            var document = this.compilerState.getDocument(fileName);
-            var script = document.script;
-
-            /// TODO: this does not allow getting references on "constructor"
-
-            var path = this.getAstPathToPosition(script, pos);
-            if (path.ast() === null || path.ast().nodeType() !== TypeScript.NodeType.Name) {
-                this.logger.log("No name found at the given position");
-                return result;
-            }
-
-            var symbolInfoAtPosition = this.compilerState.getSymbolInformationFromPath(path, document);
-            if (symbolInfoAtPosition === null || symbolInfoAtPosition.symbol === null) {
-                this.logger.log("No symbol found at the given position");
-                return result;
-            }
-
-            var symbol = symbolInfoAtPosition.symbol;
-            return this.getReferencesInFile(fileName, symbol);
-        }
-
-        public getImplementorsAtPosition(fileName: string, pos: number): ReferenceEntry[] {
-            this.refresh();
-
-            var result: ReferenceEntry[] = [];
-
-            var document = this.compilerState.getDocument(fileName);
-            var script = document.script;
-            
-            var path = this.getAstPathToPosition(script, pos);
-            if (path.ast() === null || path.ast().nodeType() !== TypeScript.NodeType.Name) {
-                this.logger.log("No identifier at the specified location.");
-                return result;
-            }
-
-            var symbolInfoAtPosition = this.compilerState.getSymbolInformationFromPath(path, document);
-            var symbol = symbolInfoAtPosition.symbol;
-
-            if (symbol === null) {
-                this.logger.log("No symbol annotation on the identifier AST.");
-                return [];
-            }
-
-            var typeSymbol: TypeScript.PullTypeSymbol = symbol.type;
-            var typesToSearch: TypeScript.PullTypeSymbol[];
-
-            if (typeSymbol.isClass() || typeSymbol.isInterface()) {
-                typesToSearch = typeSymbol.getTypesThatExtendThisType();
-            } 
-            else if (symbol.kind == TypeScript.PullElementKind.Property ||
-                symbol.kind == TypeScript.PullElementKind.Function ||
-                typeSymbol.isMethod() || typeSymbol.isProperty()) {
-
-                var declaration: TypeScript.PullDecl = symbol.getDeclarations()[0];
-                var classSymbol: TypeScript.PullTypeSymbol = declaration.getParentDecl().getSymbol().type;
-
-                typesToSearch = [];
-                var extendingTypes = classSymbol.getTypesThatExtendThisType();
-                var extendedTypes = classSymbol.getExtendedTypes();
-                extendingTypes.forEach(type => {
-                    var overrides = this.getOverrides(type, symbol);
-                    overrides.forEach(override => {
-                        typesToSearch.push(override);
-                    });
-                });
-                extendedTypes.forEach(type => {
-                    var overrides = this.getOverrides(type, symbol);
-                    overrides.forEach(override => {
-                        typesToSearch.push(override);
-                    });
-                });
-            }
-
-            var fileNames = this.compilerState.getFileNames();
-            for (var i = 0, len = fileNames.length; i < len; i++) {
-                var tempFileName = fileNames[i];
-                
-                var tempDocument = this.compilerState.getDocument(tempFileName);
-                var filter = tempDocument.bloomFilter();
-
-                typesToSearch.forEach(typeToSearch => {
-                    var symbolName: string = typeToSearch.getName();
-                    if (filter.probablyContains(symbolName)) {
-                        result = result.concat(this.getImplementorsInFile(tempFileName, typeToSearch));
-                    }
-                });
-            }
-            return result;
-        }
-
-        public getOverrides(container: TypeScript.PullTypeSymbol, memberSym: TypeScript.PullSymbol): TypeScript.PullTypeSymbol[]{
-            var result: TypeScript.PullTypeSymbol[] = [];
-            var members: TypeScript.PullSymbol[];
-            if (container.isClass()) {
-                members = container.getMembers();
-            } else if (container.isInterface()) {
-                members = container.getMembers();
-            }
-
-            if (members == null)
-                return null;
-
-            members.forEach(member => {
-                var typeMember = <TypeScript.PullTypeSymbol>member;
-                if (typeMember.getName() === memberSym.getName()) {
-                    // Not currently checking whether static-ness matches: typeMember.isStatic() === memberSym.isStatic() or whether
-                    //  typeMember.isMethod() === memberSym.isMethod() && typeMember.isProperty() === memberSym.isProperty()
-                        result.push(typeMember);
-                }
-            });
-
-            return result;
-        }
-
-
-        private getImplementorsInFile(fileName: string, symbol: TypeScript.PullTypeSymbol): ReferenceEntry[] {
-            var result: ReferenceEntry[] = [];
-            var symbolName = symbol.getDisplayName();
-
-            var possiblePositions = this.getPossibleSymbolReferencePositions(fileName, symbolName);
-            if (possiblePositions && possiblePositions.length > 0) {
-                var document = this.compilerState.getDocument(fileName);
-                var script = document.script;
-
-                possiblePositions.forEach(p => {
-                    var path = this.getAstPathToPosition(script, p);
-                    if (path.ast() === null || path.ast().nodeType() !== TypeScript.NodeType.Name) {
-                        return;
-                    }
-                    var searchSymbolInfoAtPosition = this.compilerState.getSymbolInformationFromPath(path, document);
-                    if (searchSymbolInfoAtPosition !== null) {
-                        
-                        var normalizedSymbol;
-                        if (symbol.kind === TypeScript.PullElementKind.Class || symbol.kind === TypeScript.PullElementKind.Interface) {
-                            normalizedSymbol = searchSymbolInfoAtPosition.symbol.type;
-                        }
-                        else {
-                            var declaration = searchSymbolInfoAtPosition.symbol.getDeclarations()[0];
-                            normalizedSymbol = declaration.getSymbol();
-                        }
-
-                        if (normalizedSymbol === symbol) {
-                            var isWriteAccess = this.isWriteAccess(path.ast(), path.parent());
-                            var referenceAST = FindReferenceHelpers.getCorrectASTForReferencedSymbolName(searchSymbolInfoAtPosition.ast, symbolName);
-
-                            result.push(new ReferenceEntry(fileName, referenceAST.minChar, referenceAST.limChar, isWriteAccess));
-
-                        }
-                    }
-                });
-
-            }
-            return result;
-        }
-
-        private getReferencesInFile(fileName: string, symbol: TypeScript.PullSymbol): ReferenceEntry[] {
-            var result: ReferenceEntry[] = [];
-            var symbolName = symbol.getDisplayName();
-            
-            var possiblePositions = this.getPossibleSymbolReferencePositions(fileName, symbolName);
-            if (possiblePositions && possiblePositions.length > 0) {
-                var document = this.compilerState.getDocument(fileName);
-                var script = document.script;
-
-                possiblePositions.forEach(p => {
-                    var path = this.getAstPathToPosition(script, p);
-                    if (path.ast() === null || path.ast().nodeType() !== TypeScript.NodeType.Name) {
-                        return;
-                    }
-                    var searchSymbolInfoAtPosition = this.compilerState.getSymbolInformationFromPath(path, document);
-
-                    if (searchSymbolInfoAtPosition !== null) {
-                        var referenceAST = FindReferenceHelpers.getCorrectASTForReferencedSymbolName(searchSymbolInfoAtPosition.ast, symbolName);
-                        // Compare the length so we filter out strict superstrings of the symbol we are looking for
-                        if (referenceAST.limChar - referenceAST.minChar === symbolName.length && FindReferenceHelpers.compareSymbolsForLexicalIdentity(searchSymbolInfoAtPosition.symbol, symbol)) {
-                            var isWriteAccess = this.isWriteAccess(path.ast(), path.parent());
-                            result.push(new ReferenceEntry(fileName, referenceAST.minChar, referenceAST.limChar, isWriteAccess));
-                        }
-                    }
-                });
-            }
-
-            return result;
-        }
-
-        private isWriteAccess(current: TypeScript.AST, parent: TypeScript.AST): boolean {
-            if (parent !== null) {
-                var parentNodeType = parent.nodeType();
-                switch (parentNodeType) {
-                    case TypeScript.NodeType.ClassDeclaration:
-                        return (<TypeScript.ClassDeclaration>parent).name === current;
-
-                    case TypeScript.NodeType.InterfaceDeclaration:
-                        return (<TypeScript.InterfaceDeclaration>parent).name === current;
-
-                    case TypeScript.NodeType.ModuleDeclaration:
-                        return (<TypeScript.ModuleDeclaration>parent).name === current;
-
-                    case TypeScript.NodeType.FunctionDeclaration:
-                        return (<TypeScript.FunctionDeclaration>parent).name === current;
-
-                    case TypeScript.NodeType.ImportDeclaration:
-                        return (<TypeScript.ImportDeclaration>parent).id === current;
-
-                    case TypeScript.NodeType.VariableDeclarator:
-                        var varDeclarator = <TypeScript.VariableDeclarator>parent;
-                        return !!(varDeclarator.init && varDeclarator.id === current);
-
-                    case TypeScript.NodeType.Parameter:
-                        return true;
-
-                    case TypeScript.NodeType.AssignmentExpression:
-                    case TypeScript.NodeType.AddAssignmentExpression:
-                    case TypeScript.NodeType.SubtractAssignmentExpression:
-                    case TypeScript.NodeType.MultiplyAssignmentExpression:
-                    case TypeScript.NodeType.DivideAssignmentExpression:
-                    case TypeScript.NodeType.ModuloAssignmentExpression:
-                    case TypeScript.NodeType.OrAssignmentExpression:
-                    case TypeScript.NodeType.AndAssignmentExpression:
-                    case TypeScript.NodeType.ExclusiveOrAssignmentExpression:
-                    case TypeScript.NodeType.LeftShiftAssignmentExpression:
-                    case TypeScript.NodeType.UnsignedRightShiftAssignmentExpression:
-                    case TypeScript.NodeType.SignedRightShiftAssignmentExpression:
-                        return (<TypeScript.BinaryExpression>parent).operand1 === current;
-
-                    case TypeScript.NodeType.PreIncrementExpression:
-                    case TypeScript.NodeType.PostIncrementExpression:
-                    case TypeScript.NodeType.PreDecrementExpression:
-                    case TypeScript.NodeType.PostDecrementExpression:
-                        return true;
-                }
-            }
-
-            return false;
-        }
-
-        private getPossibleSymbolReferencePositions(fileName: string, symbolName: string): number []{
-
-            var positions: number[] = [];
-
-            /// TODO: Cache symbol existence for files to save text search
-            /// TODO: Use a smarter search mechanism to avoid picking up partial matches, matches in comments and in string literals
-
-            var sourceText = this.compilerState.getScriptSnapshot(fileName);
-            var text = sourceText.getText(0, sourceText.getLength());
-
-            var position = text.indexOf(symbolName);
-            while (position >= 0) {
-                positions.push(position);
-                position = text.indexOf(symbolName, position + symbolName.length + 1);
-            }
-
-            return positions;
-        }
-
-        public getSignatureAtPosition(fileName: string, position: number): SignatureInfo {
-            this.refresh();
-
-            var document = this.compilerState.getDocument(fileName);
-
-            // First check whether we are in a comment where signature help should not be displayed
-            //if (!SignatureInfoHelpers.isSignatureHelpTriggerPosition(document.syntaxTree().sourceUnit(), position)) {
-            //    this.logger.log("position is not a valid singature help location");
-            //    return null;
-            //}
-
-            if (SignatureInfoHelpers.isSignatureHelpBlocker(document.syntaxTree().sourceUnit(), position)) {
-                this.logger.log("position is not a valid singature help location");
-                return null;
-            }
-
-            // Second check if we are inside a generic parameter
-            var genericTypeArgumentListInfo = SignatureInfoHelpers.isInPartiallyWrittenTypeArgumentList(document.syntaxTree(), position);
-            if (genericTypeArgumentListInfo) {
-                // The expression could be messed up because we are parsing a partial generic expression, so set the search path to a place where we know it
-                // can find a call expression
-                return this.getTypeParameterSignatureFromPartiallyWrittenExpression(document, position, genericTypeArgumentListInfo);
-            }
-
-            // Third set the path to find ask the type system about the call expression
-            var script = document.script;
-            var path = this.getAstPathToPosition(script, position);
-            if (path.count() == 0) {
-                return null;
-            }
-
-            // Find call expression
-            while (path.count() >= 2) {
-                if (path.ast().nodeType() === TypeScript.NodeType.InvocationExpression ||
-                    path.ast().nodeType() === TypeScript.NodeType.ObjectCreationExpression ||  // Valid call or new expressions
-                    (path.isDeclaration() && position > path.ast().minChar)) // Its a declaration node - call expression cannot be in parent scope
-                {
-                    break;
-                }
-
-                path.pop();
-            }
-
-            if (path.ast().nodeType() !== TypeScript.NodeType.InvocationExpression && path.ast().nodeType() !== TypeScript.NodeType.ObjectCreationExpression) {
-                this.logger.log("No call expression or generic arguments found for the given position");
-                return null;
-            }
-
-            var callExpression = <TypeScript.InvocationExpression>path.ast();
-            var isNew = (callExpression.nodeType() === TypeScript.NodeType.ObjectCreationExpression);
-
-            if (position <= callExpression.target.limChar + callExpression.target.trailingTriviaWidth || position > callExpression.arguments.limChar + callExpression.arguments.trailingTriviaWidth) {
-                this.logger.log("Outside argument list");
-                return null;
-            }
-
-            // Resolve symbol
-            var callSymbolInfo = this.compilerState.getCallInformationFromPath(path, document);
-            if (!callSymbolInfo || !callSymbolInfo.targetSymbol || !callSymbolInfo.resolvedSignatures) {
-                this.logger.log("Could not find symbol for call expression");
-                return null;
-            }
-
-            // Build the result
-            var result = new SignatureInfo();
-
-            result.formal = SignatureInfoHelpers.getSignatureInfoFromSignatureSymbol(callSymbolInfo.targetSymbol, callSymbolInfo.resolvedSignatures, callSymbolInfo.enclosingScopeSymbol, this.compilerState);
-            result.actual = SignatureInfoHelpers.getActualSignatureInfoFromCallExpression(callExpression, position, genericTypeArgumentListInfo);
-            result.activeFormal = (callSymbolInfo.resolvedSignatures && callSymbolInfo.candidateSignature) ? callSymbolInfo.resolvedSignatures.indexOf(callSymbolInfo.candidateSignature) : -1;
-
-            if (result.actual === null || result.formal === null || result.activeFormal === null) {
-                this.logger.log("Can't compute actual and/or formal signature of the call expression");
-                return null;
-            }
-
-            return result;
-        }
-
-        private getTypeParameterSignatureFromPartiallyWrittenExpression(document: TypeScript.Document, position: number, genericTypeArgumentListInfo : IPartiallyWrittenTypeArgumentListInformation): SignatureInfo {
-            var script = document.script;
-
-            // Get the identifier information
-            var path = this.getAstPathToPosition(script, genericTypeArgumentListInfo.genericIdentifer.start());
-            if (path.count() == 0 || path.ast().nodeType() !== TypeScript.NodeType.Name) {
-                throw new Error("getTypeParameterSignatureAtPosition: " + TypeScript.getLocalizedText(TypeScript.DiagnosticCode.Looking_up_path_for_identifier_token_did_not_result_in_an_identifer, null));
-            }
-
-            var symbolInformation = this.compilerState.getSymbolInformationFromPath(path, document);
-
-            if (!symbolInformation.symbol) {
-                return null;
-            }
-
-            // TODO: are we in an new expression?
-            var isNew = SignatureInfoHelpers.isTargetOfObjectCreationExpression(genericTypeArgumentListInfo.genericIdentifer);
-
-            var typeSymbol = symbolInformation.symbol.type;
-
-            if (typeSymbol.kind === TypeScript.PullElementKind.FunctionType ||
-                (isNew && typeSymbol.kind === TypeScript.PullElementKind.ConstructorType)) {
-
-                var signatures = isNew ? typeSymbol.getConstructSignatures() : typeSymbol.getCallSignatures();
-
-                // Build the result
-                var result = new SignatureInfo();
-
-                result.formal = SignatureInfoHelpers.getSignatureInfoFromSignatureSymbol(symbolInformation.symbol, signatures, symbolInformation.enclosingScopeSymbol, this.compilerState);
-                result.actual = SignatureInfoHelpers.getActualSignatureInfoFromPartiallyWritenGenericExpression(position, genericTypeArgumentListInfo);
-                result.activeFormal = 0;
-
-                return result;
-            }
-            else if (typeSymbol.isGeneric()){
-                // The symbol is a generic type
-
-                // Get the class symbol for constuctor symbol
-                if (typeSymbol.kind === TypeScript.PullElementKind.ConstructorType) {
-                    typeSymbol = typeSymbol.getAssociatedContainerType();
-                }
-
-                // Build the result
-                var result = new SignatureInfo();
-
-                result.formal = SignatureInfoHelpers.getSignatureInfoFromGenericSymbol(typeSymbol, symbolInformation.enclosingScopeSymbol, this.compilerState);
-                result.actual = SignatureInfoHelpers.getActualSignatureInfoFromPartiallyWritenGenericExpression(position, genericTypeArgumentListInfo);
-                result.activeFormal = 0;
-
-                return result;
-            }
-
-            // Nothing to handle
-            return null;
-        }
-
-        public getDefinitionAtPosition(fileName: string, position: number): DefinitionInfo[] {
-            this.refresh();
-
-            var document = this.compilerState.getDocument(fileName);
-            var script = document.script;
-
-            var path = this.getAstPathToPosition(script, position);
-            if (path.count() == 0) {
-                return null;
-            }
-
-            var symbolInfo = this.compilerState.getSymbolInformationFromPath(path, document);
-            if (symbolInfo == null || symbolInfo.symbol == null) {
-                this.logger.log("No identifier at the specified location.");
-                return null;
-            }
-
-            var declarations = symbolInfo.symbol.getDeclarations();
-            if (declarations == null || declarations.length === 0) {
-                this.logger.log("Could not find declaration for symbol.");
-                return null;
-            }
-
-            var symbolName = symbolInfo.symbol.getDisplayName();
-            var symbolKind = this.mapPullElementKind(symbolInfo.symbol.kind, symbolInfo.symbol);
-            var container = symbolInfo.symbol.getContainer();
-            var containerName = container ? container.fullName() : "";
-            var containerKind = container ? this.mapPullElementKind(container.kind, container): "";
-
-            var result: DefinitionInfo[] = [];
-            var lastAddedSingature: { isDefinition: boolean; index: number; } = null;
-            for (var i = 0, n = declarations.length; i < n; i++) {
-                var declaration = declarations[i];
-                var span = declaration.getSpan();
-
-                var nextEntryIndex = result.length;
-
-                var signature = declaration.getSignatureSymbol();
-                if (signature) {
-                    // This is either a signature of an overload, definition or an ambient function signature.
-                    // We want to filter them so that we only have one entry for all signatures. 
-                    // If a definition exits, we should pick it, if not (e.g. ambient methods case) just use the last of the signatures.
-                    if (lastAddedSingature && !lastAddedSingature.isDefinition) {
-                        // The last entry was a signature overload. overwrite it with the new signature.
-                        nextEntryIndex = lastAddedSingature.index;
-                    }
-                    lastAddedSingature = { isDefinition: signature.isDefinition(), index: nextEntryIndex };
-                }
-
-                result[nextEntryIndex] = new DefinitionInfo(declaration.getScriptName(), span.start(), span.end(), symbolKind, symbolName, containerKind, containerName);
-            }
-
-            return result;
-        }
-
-        public getNavigateToItems(searchValue: string): NavigateToItem[] {
-            return null;
-        }
-
-        public getScriptLexicalStructure(fileName: string): NavigateToItem[] {
-            this.refresh();
-
-            var declarations = this.compilerState.getTopLevelDeclarations(fileName);
-            if (!declarations) {
-                return null;
-            }
-
-            var result: NavigateToItem[] = [];
-            this.mapPullDeclsToNavigateToItem(declarations, result);
-            return result;
-        }
-
-        private mapPullDeclsToNavigateToItem(declarations: TypeScript.PullDecl[], result: NavigateToItem[], parentName?: string, parentkindName?: string, includeSubcontainers:boolean = true): void {
-            for (var i = 0, n = declarations.length; i < n; i++) {
-                var declaration = declarations[i];
-                var kindName = this.mapPullElementKind(declaration.kind, /*symbol*/ null);
-                var fileName = declaration.getScriptName();
-
-                if (this.shouldIncludeDeclarationInNavigationItems(declaration, includeSubcontainers)) {
-                    var item = new NavigateToItem();
-                    var name = this.getNavigationItemDispalyName(declaration);
-                    var fullName = parentName ? parentName + "." + name : name;
-                    item.name = name;
-                    item.matchKind = MatchKind.exact;
-                    item.kind = kindName;
-                    item.kindModifiers = this.getScriptElementKindModifiersFromDecl(declaration);
-                    item.fileName = fileName;
-                    item.minChar = declaration.getSpan().start();
-                    item.limChar = declaration.getSpan().end();
-                    item.containerName = parentName || "";
-                    item.containerKind = parentkindName || "";
-
-                    result.push(item);
-                }
-                
-                if (includeSubcontainers && this.isContainerDeclaration(declaration)) {
-                    // process child declarations
-                    this.mapPullDeclsToNavigateToItem(declaration.getChildDecls(), result, fullName, kindName, /*includeSubcontainers*/ true);
-
-                    // Disable this for now as it causes a rebind
-                    //
-                    //if (symbol) {
-                    //    // Process declarations in other files
-                    //    var otherDeclarations = symbol.getDeclarations();
-                    //    if (otherDeclarations.length > 1) {
-                    //        for (var j = 0, m = otherDeclarations.length; j < m; j++) {
-                    //            var otherDeclaration = otherDeclarations[j];
-                    //            if (otherDeclaration.getScriptName() === fileName) {
-                    //                // this has already been processed 
-                    //                continue;
-                    //            }
-                    //            this.mapPullDeclsToNavigateToItem(otherDeclaration.getChildDecls(), result, fullName, kindName, /*includeSubcontainers*/ false);
-                    //        }
-                    //    }
-                    //}
-                }
-            }
-        }
-
-        private getScriptElementKindModifiersFromDecl(decl: TypeScript.PullDecl): string {
-            var result = [];
-            var flags = decl.flags;
-
-            if (flags & TypeScript.PullElementFlags.Exported) {
-                result.push(ScriptElementKindModifier.exportedModifier);
-            }
-
-            if (flags & TypeScript.PullElementFlags.Ambient) {
-                result.push(ScriptElementKindModifier.ambientModifier);
-            }
-
-            if (flags & TypeScript.PullElementFlags.Public) {
-                result.push(ScriptElementKindModifier.publicMemberModifier);
-            }
-
-            if (flags & TypeScript.PullElementFlags.Private) {
-                result.push(ScriptElementKindModifier.privateMemberModifier);
-            }
-
-            if (flags & TypeScript.PullElementFlags.Static) {
-                result.push(ScriptElementKindModifier.staticModifier);
-            }
-
-            return result.length > 0 ? result.join(',') : ScriptElementKindModifier.none;
-        }
-
-        private isContainerDeclaration(declaration: TypeScript.PullDecl): boolean {
-            switch (declaration.kind) {
-                case TypeScript.PullElementKind.Script:
-                case TypeScript.PullElementKind.Container:
-                case TypeScript.PullElementKind.Class:
-                case TypeScript.PullElementKind.Interface:
-                case TypeScript.PullElementKind.DynamicModule:                
-                case TypeScript.PullElementKind.Enum:
-                    return true;
-            }
-
-            return false;
-        }
-
-        private shouldIncludeDeclarationInNavigationItems(declaration: TypeScript.PullDecl, includeSubcontainers: boolean): boolean {
-            switch (declaration.kind) {
-                case TypeScript.PullElementKind.Script:
-                    // Do not include the script item
-                    return false;
-                case TypeScript.PullElementKind.Variable:
-                case TypeScript.PullElementKind.Property:
-                    // Do not include the value side of modules or classes, as thier types has already been included
-                    return (declaration.flags & (TypeScript.PullElementFlags.ClassConstructorVariable |
-                        TypeScript.PullElementFlags.InitializedModule |
-                        TypeScript.PullElementFlags.InitializedDynamicModule |
-                        TypeScript.PullElementFlags.InitializedEnum)) === 0;
-                case TypeScript.PullElementKind.EnumMember:
-                    return true;
-                case TypeScript.PullElementKind.FunctionExpression:
-                case TypeScript.PullElementKind.Function:
-                    // Ignore anonomus functions
-                    return declaration.name !== "";
-            }
-
-            if (this.isContainerDeclaration(declaration)) {
-                return includeSubcontainers;
-            }
-
-            return true;
-        }
-
-        private getNavigationItemDispalyName(declaration: TypeScript.PullDecl): string {
-            switch (declaration.kind) {
-                case TypeScript.PullElementKind.ConstructorMethod:
-                    return "constructor";
-                case TypeScript.PullElementKind.CallSignature:
-                    return "()";
-                case TypeScript.PullElementKind.ConstructSignature:
-                    return "new()";
-                case TypeScript.PullElementKind.IndexSignature:
-                    return "[]";
-            }
-
-            return declaration.getDisplayName();
-        }
-
-        public getSyntacticDiagnostics(fileName: string): TypeScript.Diagnostic[] {
-            this.compilerState.refresh();
-            return this.compilerState.getSyntacticDiagnostics(fileName);
-        }
-
-        public getSemanticDiagnostics(fileName: string): TypeScript.Diagnostic[] {
-            this.compilerState.refresh();
-            return this.compilerState.getSemanticDiagnostics(fileName);
-        }
-
-        public getEmitOutput(fileName: string): EmitOutput{
-            this.compilerState.refresh();
-            return this.compilerState.getEmitOutput(fileName);
-        }
-
-        ///
-        /// Return the stack of AST nodes containing "position"
-        ///
-        private getAstPathToPosition(script: TypeScript.AST, pos: number, useTrailingTriviaAsLimChar = true): TypeScript.AstPath {
-            if (this.logger.information()) {
-                this.logger.log("getAstPathToPosition(" + script + ", " + pos + ")");
-            }
-
-            return TypeScript.getAstPathToPosition(script, pos, useTrailingTriviaAsLimChar);
-        }
-
-        private getFullNameOfSymbol(symbol: TypeScript.PullSymbol, enclosingScopeSymbol: TypeScript.PullSymbol) {
-            var container = symbol.getContainer();
-            if (this.isLocal(symbol) ||
-                symbol.kind == TypeScript.PullElementKind.Parameter) {
-                // Local var
-                return symbol.getScopedName(enclosingScopeSymbol, true);
-            }
-
-            var symbolKind = symbol.kind;
-            if (symbol.kind == TypeScript.PullElementKind.Primitive) {
-                // Primitive type symbols - do not use symbol name
-                return "";
-            }
-
-            if (symbolKind == TypeScript.PullElementKind.ConstructorType) {
-                symbol = (<TypeScript.PullTypeSymbol>symbol).getAssociatedContainerType();
-            }
-
-            if (symbolKind != TypeScript.PullElementKind.Property &&
-                symbolKind != TypeScript.PullElementKind.EnumMember &&
-                symbolKind != TypeScript.PullElementKind.Method &&
-                symbolKind != TypeScript.PullElementKind.TypeParameter &&
-                !symbol.hasFlag(TypeScript.PullElementFlags.Exported)) {
-                // Non exported variable/function
-                return symbol.getScopedName(enclosingScopeSymbol, true);
-            }
-
-            return symbol.fullName(enclosingScopeSymbol);
-        }
-
-        //
-        // New Pull stuff
-        //
-
-        private getTypeInfoEligiblePath(fileName: string, position: number, isConstructorValidPosition: boolean) {
-            this.refresh();
-
-            var document = this.compilerState.getDocument(fileName);
-            var script = document.script;
-
-            var path = this.getAstPathToPosition(script, position, false);
-            if (path.count() == 0) {
-                return null;
-            }
-
-            var cur = path.ast();
-            switch (cur.nodeType()) {
-                default:
-                    return null;
-                case TypeScript.NodeType.FunctionDeclaration:
-                    var funcDecl = <TypeScript.FunctionDeclaration>cur;
-                    // constructor keyword
-                    if (!isConstructorValidPosition || !funcDecl.isConstructor || !(position >= funcDecl.minChar && position <= funcDecl.minChar + 11 /*constructor*/)) {
-                        return null;
-                    }
-                case TypeScript.NodeType.MemberAccessExpression:
-                case TypeScript.NodeType.SuperExpression:
-                case TypeScript.NodeType.StringLiteral:
-                case TypeScript.NodeType.ThisExpression:
-                case TypeScript.NodeType.Name:
-                    return path;
-            }
-        }
-
-        public getTypeAtPosition(fileName: string, position: number): TypeInfo {
-            var path = this.getTypeInfoEligiblePath(fileName, position, true);
-            if (!path) {
-                return null;
-            }
-
-            var document = this.compilerState.getDocument(fileName);
-            var ast: TypeScript.AST;
-            var symbol: TypeScript.PullSymbol;
-            var typeSymbol: TypeScript.PullTypeSymbol;
-            var enclosingScopeSymbol: TypeScript.PullSymbol;
-            var isCallExpression: boolean = false;
-            var resolvedSignatures: TypeScript.PullSignatureSymbol[];
-            var candidateSignature: TypeScript.PullSignatureSymbol;
-            var isConstructorCall: boolean;
-
-            if (path.isNameOfClass() || path.isNameOfInterface() || path.isNameOfFunction() || path.isNameOfVariable()) {
-                // Skip the name and get to the declaration
-                path.pop();
-            }
-            
-            if (path.isDeclaration()) {
-                var declarationInformation = this.compilerState.getDeclarationSymbolInformation(path, document);
-
-                ast = declarationInformation.ast;
-                symbol = declarationInformation.symbol;
-                enclosingScopeSymbol = declarationInformation.enclosingScopeSymbol;
-
-                if (path.ast().nodeType() === TypeScript.NodeType.FunctionDeclaration) {
-                    var funcDecl = <TypeScript.FunctionDeclaration>(path.ast());
-                    if (symbol && symbol.kind != TypeScript.PullElementKind.Property) {
-                        var signatureInfo = TypeScript.PullHelpers.getSignatureForFuncDecl(funcDecl, this.compilerState.getSemanticInfoChain().getUnit(fileName));
-                        isCallExpression = true;
-                        candidateSignature = signatureInfo.signature;
-                        resolvedSignatures = signatureInfo.allSignatures;
-                    }
-                }
-            }
-            else if (path.isCallExpression() || path.isCallExpressionTarget()) {
-                // If this is a call we need to get the call singuatures as well
-                // Move the cursor to point to the call expression
-                while (!path.isCallExpression()) {
-                    path.pop();
-                }
-
-                // Get the call expression symbol
-                var callExpressionInformation = this.compilerState.getCallInformationFromPath(path, document);
-
-                if (!callExpressionInformation.targetSymbol) {
-                    return null;
-                }
-
-                ast = callExpressionInformation.ast;
-                symbol = callExpressionInformation.targetSymbol;
-                enclosingScopeSymbol = callExpressionInformation.enclosingScopeSymbol;
-
-                // Check if this is a property or a variable, if so do not treat it as a fuction, but rather as a variable with function type
-                var isPropertyOrVar = symbol.kind == TypeScript.PullElementKind.Property || symbol.kind == TypeScript.PullElementKind.Variable;
-                typeSymbol = symbol.type;
-                if (isPropertyOrVar) {
-                    if (typeSymbol.getName() != "") {
-                        symbol = typeSymbol;
-                    }
-                    isPropertyOrVar = (typeSymbol.kind != TypeScript.PullElementKind.Interface && typeSymbol.kind != TypeScript.PullElementKind.ObjectType) || typeSymbol.getName() == "";
-                }
-
-                if (!isPropertyOrVar) {
-                    isCallExpression = true;
-                    resolvedSignatures = callExpressionInformation.resolvedSignatures;
-                    candidateSignature = callExpressionInformation.candidateSignature;
-                    isConstructorCall = callExpressionInformation.isConstructorCall;
-                }
-            }
-            else {
-                var symbolInformation = this.compilerState.getSymbolInformationFromPath(path, document);
-
-                if (!symbolInformation.symbol) {
-                    return null;
-                }
-
-                ast = symbolInformation.ast;
-                symbol = symbolInformation.symbol;
-                enclosingScopeSymbol = symbolInformation.enclosingScopeSymbol;
-
-               
-                if (symbol.kind === TypeScript.PullElementKind.Method || symbol.kind == TypeScript.PullElementKind.Function) {
-                    typeSymbol = symbol.type;
-                    if (typeSymbol) {
-                        isCallExpression = true;
-                        resolvedSignatures = typeSymbol.getCallSignatures();
-                    }
-                }
-            }
-
-            if (resolvedSignatures && (!candidateSignature || candidateSignature.isDefinition())) {
-                for (var i = 0, len = resolvedSignatures.length; i < len; i++) {
-                    if (len > 1 && resolvedSignatures[i].isDefinition()) {
-                        continue;
-                    }
-
-                    candidateSignature = resolvedSignatures[i];
-                    break;
-                }
-            }
-
-            var memberName = isCallExpression
-                ? TypeScript.PullSignatureSymbol.getSignatureTypeMemberName(candidateSignature, resolvedSignatures, enclosingScopeSymbol)
-                : symbol.getTypeNameEx(enclosingScopeSymbol, true);
-            var kind = this.mapPullElementKind(symbol.kind, symbol, !isCallExpression, isCallExpression, isConstructorCall);
-            var docComment = this.compilerState.getDocComments(candidateSignature || symbol, !isCallExpression);
-            var symbolName = this.getFullNameOfSymbol(symbol, enclosingScopeSymbol);
-            var minChar = ast ? ast.minChar : -1;
-            var limChar = ast ? ast.limChar : -1;
-
-            return new TypeInfo(memberName, docComment, symbolName, kind, minChar, limChar);
-        }
-
-        public getCompletionsAtPosition(fileName: string, position: number, isMemberCompletion: boolean): CompletionInfo {
-            this.refresh();
-
-            var document = this.compilerState.getDocument(fileName);
-            var script = document.script;
-
-            if (CompletionHelpers.isCompletionListBlocker(document.syntaxTree().sourceUnit(), position)) {
-                this.logger.log("Returning an empty list because completion was blocked.");
-                return null;
-            }
-
-            var path = this.getAstPathToPosition(script, position);
-
-            var isRightOfDot = false;
-            if (path.count() >= 1 &&
-                path.asts[path.top].nodeType() === TypeScript.NodeType.MemberAccessExpression
-                && (<TypeScript.BinaryExpression>path.asts[path.top]).operand1.limChar < position) {
-                isRightOfDot = true;
-                path.push((<TypeScript.BinaryExpression>path.asts[path.top]).operand1);
-            }
-            else if (path.count() >= 2 &&
-                    path.asts[path.top].nodeType() === TypeScript.NodeType.Name &&
-                    path.asts[path.top - 1].nodeType() === TypeScript.NodeType.MemberAccessExpression &&
-                    (<TypeScript.BinaryExpression>path.asts[path.top - 1]).operand2 === path.asts[path.top]) {
-                isRightOfDot = true;
-                path.pop();
-                path.push((<TypeScript.BinaryExpression>path.asts[path.top]).operand1);
-            }
-
-            // Get the completions
-            var entries = new TypeScript.IdentiferNameHashTable<CachedCompletionEntryDetails>();
-
-            // Right of dot member completion list
-            if (isRightOfDot) {
-                var members = this.compilerState.getVisibleMemberSymbolsFromPath(path, document);
-                if (!members) {
-                    return null;
-                }
-
-                isMemberCompletion = true;
-                this.getCompletionEntriesFromSymbols(members, entries);
-            }
-            else {
-                var containingObjectLiteral = CompletionHelpers.getContainingObjectLiteralApplicableForCompletion(document.syntaxTree().sourceUnit(), position);
-
-                // Object literal expression, look up possible property names from contextual type
-                if (containingObjectLiteral) {
-                    var searchPosition = Math.min(position, containingObjectLiteral.end());
-                    path = this.getAstPathToPosition(script, searchPosition);
-                    // Get the object literal node
-
-                    while (path.ast().nodeType() !== TypeScript.NodeType.ObjectLiteralExpression) {
-                        path.pop();
-                    }
-
-                    if (!path.ast() || path.ast().nodeType() !== TypeScript.NodeType.ObjectLiteralExpression) {
-                        throw TypeScript.Errors.invalidOperation("AST Path look up did not result in the same node as Fidelity Syntax Tree look up.");
-                    }
-
-                    isMemberCompletion = true;
-
-                    // Try to get the object members form contextual typing
-                    var contextualMembers = this.compilerState.geContextualMembersFromPath(path, document);
-                    if (contextualMembers && contextualMembers.symbols && contextualMembers.symbols.length > 0) {
-                        // get existing members
-                        var existingMembers = this.compilerState.getVisibleMemberSymbolsFromPath(path, document);
-
-                        // Add filtterd items to the completion list
-                        this.getCompletionEntriesFromSymbols({
-                            symbols: CompletionHelpers.filterContextualMembersList(contextualMembers.symbols, existingMembers),
-                            enclosingScopeSymbol: contextualMembers.enclosingScopeSymbol
-                        }, entries);
-                    }
-                }
-                // Get scope memebers
-                else {
-                    isMemberCompletion = false;
-                    var decls = this.compilerState.getVisibleDeclsFromPath(path, document);
-                    this.getCompletionEntriesFromDecls(decls, entries);
-                }
-            }
-
-            // Add keywords if this is not a member completion list
-            if (!isMemberCompletion) {
-                this.getCompletionEntriesForKeywords(KeywordCompletions.getKeywordCompltions(), entries);
-            }
-
-            // Prepare the completion result
-            var completions = new CompletionInfo();
-            completions.isMemberCompletion = isMemberCompletion;
-            completions.entries = [];
-            entries.map((key, value) => {
-                completions.entries.push({
-                    name: value.name,
-                    kind: value.kind,
-                    kindModifiers: value.kindModifiers
-                });
-            }, null);
-
-            // Store this completion list as the active completion list
-            this.activeCompletionSession = new CompletionSession(fileName, position, entries);
-
-            return completions;
-        }
-
-        private getCompletionEntriesFromSymbols(symbolInfo: TypeScript.PullVisibleSymbolsInfo, result: TypeScript.IdentiferNameHashTable<CachedCompletionEntryDetails>): void {
-            for (var i = 0, n = symbolInfo.symbols.length; i < n; i++) {
-                var symbol = symbolInfo.symbols[i];
-
-                var symboDisplaylName = CompletionHelpers.getValidCompletionEntryDisplayName(symbol.getDisplayName(), this.compilerState.compilationSettings().codeGenTarget);
-                if (!symboDisplaylName) {
-                    continue;
-                }
-
-                var symbolKind = symbol.kind;
-
-                var exitingEntry = result.lookup(symboDisplaylName);
-
-                if (exitingEntry && (symbolKind & TypeScript.PullElementKind.SomeValue)) {
-                    // We have two decls with the same name. Do not overwrite types and containers with thier variable delcs.
-                    continue;
-                }
-
-                var typeName = symbol.getTypeName(symbolInfo.enclosingScopeSymbol, true);
-                var kindName = this.mapPullElementKind(symbolKind, symbol, true);
-                var kindModifiersName = this.getScriptElementKindModifiers(symbol);
-                var fullSymbolName = this.getFullNameOfSymbol(symbol, symbolInfo.enclosingScopeSymbol);
-
-                var type = symbol.type;
-                var symbolForDocComments = symbol;
-                if (type && type.hasOnlyOverloadCallSignatures()) {
-                    symbolForDocComments = type.getCallSignatures()[0];
-                }
-
-                var docComments = this.compilerState.getDocComments(symbolForDocComments, true);
-
-                var entry = new ResolvedCompletionEntry(symboDisplaylName, kindName, kindModifiersName, typeName, fullSymbolName, docComments);
-                result.addOrUpdate(symboDisplaylName, entry);
-            }
-        }
-
-        private getCompletionEntriesFromDecls(decls: TypeScript.PullDecl[], result: TypeScript.IdentiferNameHashTable<CachedCompletionEntryDetails>): void {
-            for (var i = 0, n = decls.length; i < n; i++) {
-                var decl = decls[i];
-
-                var declDisplaylName = CompletionHelpers.getValidCompletionEntryDisplayName(decl.getDisplayName(), this.compilerState.compilationSettings().codeGenTarget);
-                if (!declDisplaylName) {
-                    continue;
-                }
-
-                var declKind = decl.kind;
-
-                var exitingEntry = result.lookup(declDisplaylName);
-
-                if (exitingEntry && (declKind & TypeScript.PullElementKind.SomeValue)) {
-                    // We have two decls with the same name. Do not overwrite types and containers with thier variable delcs.
-                    continue;
-                }
-
-                var kindName = this.mapPullElementKind(declKind, /*symbol*/ null, true);
-                var kindModifiersName = this.getScriptElementKindModifiersFromFlgas(decl.flags);
-
-                var entry = new DeclReferenceCompletionEntry(declDisplaylName, kindName, kindModifiersName, decl);
-
-                result.addOrUpdate(declDisplaylName, entry);
-            }
-        }
-
-        private getCompletionEntriesForKeywords(keywords: CompletionEntry[], result): void {
-            for (var i = 0, n = keywords.length; i < n; i++) {
-                var keyword = keywords[i];
-                result.addOrUpdate(keyword.name, keyword); 
-            }
-        }
-
-        public getCompletionEntryDetails(fileName: string, position: number, entryName: string): CompletionEntryDetails {
-            // Ensure that the current active completion session is still valid for this request
-            if (!this.activeCompletionSession ||
-                this.activeCompletionSession.fileName !== fileName ||
-                this.activeCompletionSession.position !== position) {
-                    return null;
-            }
-
-            var entry = this.activeCompletionSession.entries.lookup(entryName);
-            if (!entry) {
-                return null;
-            }
-
-            if (!entry.isResolved()) {
-                // This entry has not been resolved yet. Resolve it.
-                var unResolvedEntry = <DeclReferenceCompletionEntry>(entry);
-                var decl = unResolvedEntry.decl;
-
-                var document = this.compilerState.getDocument(fileName);
-                var path = this.getAstPathToPosition(document.script, position);
-                var symbolInfo = this.compilerState.pullGetDeclInformation(decl, path, document);
-
-                if (!symbolInfo) {
-                    return null;
-                }
-
-                var symbol = symbolInfo.symbol;
-                var typeName = symbol.getTypeName(symbolInfo.enclosingScopeSymbol, true);
-                var fullSymbolName = this.getFullNameOfSymbol(symbol, symbolInfo.enclosingScopeSymbol);
-
-                var type = symbol.type;
-                var symbolForDocComments = symbol;
-                if (type && type.hasOnlyOverloadCallSignatures()) {
-                    symbolForDocComments = type.getCallSignatures()[0];
-                }
-
-                var docComment = this.compilerState.getDocComments(symbolForDocComments, true);
-
-                // Store the information for next lookup
-                unResolvedEntry.resolve(typeName, fullSymbolName, docComment);
-            }
-
-            return {
-                name: entry.name,
-                kind: entry.kind,
-                kindModifiers: entry.kindModifiers,
-                type: entry.type,
-                fullSymbolName: entry.fullSymbolName,
-                docComment: entry.docComment
-            };
-        }
-
-        private isLocal(symbol: TypeScript.PullSymbol) {
-            var container = symbol.getContainer();
-            if (container) {
-                var containerKind = container.kind;
-                if (containerKind & (TypeScript.PullElementKind.SomeFunction | TypeScript.PullElementKind.FunctionType)) {
-                    return true;
-                }
-
-                if (containerKind == TypeScript.PullElementKind.ConstructorType && !symbol.hasFlag(TypeScript.PullElementFlags.Static)) {
-                    return true;
-                }
-            }
-
-            return false;
-        }
-
-<<<<<<< HEAD
-        private isModule(symbol: TypeScript.PullSymbol) {
-            var declarations = symbol.getDeclarations();
-            for (var i = 0; i < declarations.length; i++) {
-                var declKind = declarations[i].kind;
-                if (declKind == TypeScript.PullElementKind.Container) {
-                    return true;
-                } else if (declKind == TypeScript.PullElementKind.Variable && declarations[i].flags & TypeScript.PullElementFlags.InitializedModule) {
-                    return true;
-=======
-        private getModuleOrEnumKind(symbol: TypeScript.PullSymbol) {
-            if (symbol) {
-                var declarations = symbol.getDeclarations();
-                for (var i = 0; i < declarations.length; i++) {
-                    var declKind = declarations[i].getKind();
-                    if (declKind == TypeScript.PullElementKind.Container) {
-                        return ScriptElementKind.moduleElement;
-                    } else if (declKind == TypeScript.PullElementKind.Enum) {
-                        return ScriptElementKind.enumElement;
-                    } else if (declKind == TypeScript.PullElementKind.Variable) {
-                        var declFlags = declarations[i].getFlags();
-                        if (declFlags & TypeScript.PullElementFlags.InitializedModule) {
-                            return ScriptElementKind.moduleElement;
-                        } else if (declFlags & TypeScript.PullElementFlags.InitializedEnum) {
-                            return ScriptElementKind.enumElement;
-                        }
-                    }
->>>>>>> fe3a558c
-                }
-            }
-            return ScriptElementKind.unknown;
-        }
-
-        private isDynamicModule(symbol: TypeScript.PullSymbol) {
-            var symbolType = symbol.type;
-            var associatedSymbol = symbolType && symbolType.getAssociatedContainerType();
-            return associatedSymbol && associatedSymbol.kind === TypeScript.PullElementKind.Container;
-        }
-
-        private isConstructorMethod(symbol: TypeScript.PullSymbol): boolean {
-            return symbol.hasFlag(TypeScript.PullElementFlags.ClassConstructorVariable | TypeScript.PullElementFlags.Constructor);
-        }
-
-        private isClass(symbol: TypeScript.PullSymbol): boolean {
-            return this.isOneDeclarationOfKind(symbol, TypeScript.PullElementKind.Class);
-        }
-
-        private isOneDeclarationOfKind(symbol: TypeScript.PullSymbol, kind: TypeScript.PullElementKind): boolean {
-            var decls = symbol.getDeclarations();
-            for (var i = 0; i < decls.length; i++) {
-                if (decls[i].kind === kind) {
-                    return true;
-                }
-            }
-
-            return false;
-        }
-
-        private mapPullElementKind(kind: TypeScript.PullElementKind, symbol?: TypeScript.PullSymbol, useConstructorAsClass?: boolean, varIsFunction?: boolean, functionIsConstructor?: boolean): string {
-            if (functionIsConstructor) {
-                return ScriptElementKind.constructorImplementationElement;
-            }
-
-            if (varIsFunction) {
-                switch (kind) {
-                    case TypeScript.PullElementKind.Container:
-                    case TypeScript.PullElementKind.DynamicModule:
-                    case TypeScript.PullElementKind.TypeAlias:
-                    case TypeScript.PullElementKind.Interface:
-                    case TypeScript.PullElementKind.Class:
-                    case TypeScript.PullElementKind.Parameter:
-                        return ScriptElementKind.functionElement;
-                    case TypeScript.PullElementKind.Variable:
-                        return (symbol && this.isLocal(symbol)) ? ScriptElementKind.localFunctionElement : ScriptElementKind.functionElement;
-                    case TypeScript.PullElementKind.Property:
-                        return ScriptElementKind.memberFunctionElement;
-                    case TypeScript.PullElementKind.Function:
-                        return (symbol && this.isLocal(symbol)) ? ScriptElementKind.localFunctionElement : ScriptElementKind.functionElement;
-                    case TypeScript.PullElementKind.ConstructorMethod:
-                        return ScriptElementKind.constructorImplementationElement;
-                    case TypeScript.PullElementKind.Method:
-                        return ScriptElementKind.memberFunctionElement;
-                    case TypeScript.PullElementKind.FunctionExpression:
-                        return ScriptElementKind.localFunctionElement;
-                    case TypeScript.PullElementKind.GetAccessor:
-                        return ScriptElementKind.memberGetAccessorElement;
-                    case TypeScript.PullElementKind.SetAccessor:
-                        return ScriptElementKind.memberSetAccessorElement;
-                    case TypeScript.PullElementKind.CallSignature:
-                        return ScriptElementKind.callSignatureElement;
-                    case TypeScript.PullElementKind.ConstructSignature:
-                        return ScriptElementKind.constructSignatureElement;
-                    case TypeScript.PullElementKind.IndexSignature:
-                        return ScriptElementKind.indexSignatureElement;
-                    case TypeScript.PullElementKind.TypeParameter:
-                        return ScriptElementKind.typeParameterElement;
-                    case TypeScript.PullElementKind.Primitive:
-                        return ScriptElementKind.primitiveType;
-                }
-            } else {
-                switch (kind) {
-                    case TypeScript.PullElementKind.Script:
-                        return ScriptElementKind.scriptElement;
-                    case TypeScript.PullElementKind.Container:
-                    case TypeScript.PullElementKind.DynamicModule:
-                    case TypeScript.PullElementKind.TypeAlias:
-                        return ScriptElementKind.moduleElement;
-                    case TypeScript.PullElementKind.Interface:
-                        return ScriptElementKind.interfaceElement;
-                    case TypeScript.PullElementKind.Class:
-                        return ScriptElementKind.classElement;
-                    case TypeScript.PullElementKind.Enum:
-                        return ScriptElementKind.enumElement;
-                    case TypeScript.PullElementKind.Variable:
-                        var scriptElementKind = this.getModuleOrEnumKind(symbol);
-                        if (scriptElementKind != ScriptElementKind.unknown) {
-                            return scriptElementKind;
-                        }
-                        return (symbol && this.isLocal(symbol)) ? ScriptElementKind.localVariableElement : ScriptElementKind.variableElement;
-                    case TypeScript.PullElementKind.Parameter:
-                        return ScriptElementKind.parameterElement;
-                    case TypeScript.PullElementKind.Property:
-                        return ScriptElementKind.memberVariableElement;
-                    case TypeScript.PullElementKind.Function:
-                        return (symbol && this.isLocal(symbol)) ? ScriptElementKind.localFunctionElement : ScriptElementKind.functionElement;
-                    case TypeScript.PullElementKind.ConstructorMethod:
-                        return useConstructorAsClass ? ScriptElementKind.classElement : ScriptElementKind.constructorImplementationElement;
-                    case TypeScript.PullElementKind.Method:
-                        return ScriptElementKind.memberFunctionElement;
-                    case TypeScript.PullElementKind.FunctionExpression:
-                        return ScriptElementKind.localFunctionElement;
-                    case TypeScript.PullElementKind.GetAccessor:
-                        return ScriptElementKind.memberGetAccessorElement;
-                    case TypeScript.PullElementKind.SetAccessor:
-                        return ScriptElementKind.memberSetAccessorElement;
-                    case TypeScript.PullElementKind.CallSignature:
-                        return ScriptElementKind.callSignatureElement;
-                    case TypeScript.PullElementKind.ConstructSignature:
-                        return ScriptElementKind.constructSignatureElement;
-                    case TypeScript.PullElementKind.IndexSignature:
-                        return ScriptElementKind.indexSignatureElement;
-                    case TypeScript.PullElementKind.EnumMember:
-                        return ScriptElementKind.memberVariableElement;
-                    case TypeScript.PullElementKind.TypeParameter:
-                        return ScriptElementKind.typeParameterElement;
-                    case TypeScript.PullElementKind.Primitive:
-                        return ScriptElementKind.primitiveType;
-                }
-            }
-
-            return ScriptElementKind.unknown;
-        }
-
-        private getScriptElementKindModifiers(symbol: TypeScript.PullSymbol): string {
-            var result = [];
-
-            if (symbol.hasFlag(TypeScript.PullElementFlags.Exported)) {
-                result.push(ScriptElementKindModifier.exportedModifier);
-            }
-            if (symbol.hasFlag(TypeScript.PullElementFlags.Ambient)) {
-                result.push(ScriptElementKindModifier.ambientModifier);
-            }
-            if (symbol.hasFlag(TypeScript.PullElementFlags.Public)) {
-                result.push(ScriptElementKindModifier.publicMemberModifier);
-            }
-            if (symbol.hasFlag(TypeScript.PullElementFlags.Private)) {
-                result.push(ScriptElementKindModifier.privateMemberModifier);
-            }
-            if (symbol.hasFlag(TypeScript.PullElementFlags.Static)) {
-                result.push(ScriptElementKindModifier.staticModifier);
-            }
-
-            return result.length > 0 ? result.join(',') : ScriptElementKindModifier.none;
-        }
-
-        private getScriptElementKindModifiersFromFlgas(flags: TypeScript.PullElementFlags): string {
-            var result = [];
-
-            if (flags & TypeScript.PullElementFlags.Exported) {
-                result.push(ScriptElementKindModifier.exportedModifier);
-            }
-
-            if (flags & TypeScript.PullElementFlags.Ambient) {
-                result.push(ScriptElementKindModifier.ambientModifier);
-            }
-
-            if (flags & TypeScript.PullElementFlags.Public) {
-                result.push(ScriptElementKindModifier.publicMemberModifier);
-            }
-
-            if (flags & TypeScript.PullElementFlags.Private) {
-                result.push(ScriptElementKindModifier.privateMemberModifier);
-            }
-
-            if (flags & TypeScript.PullElementFlags.Static) {
-                result.push(ScriptElementKindModifier.staticModifier);
-            }
-
-            return result.length > 0 ? result.join(',') : ScriptElementKindModifier.none;
-        }
-
-        // 
-        // Syntactic Single-File features
-        //
-
-        public getNameOrDottedNameSpan(fileName: string, startPos: number, endPos: number): SpanInfo {
-            var path = this.getTypeInfoEligiblePath(fileName, startPos, false);
-
-            if (!path) {
-                return null;
-            }
-
-            while (path.count() > 0) {
-                if (path.isMemberOfMemberAccessExpression()) {
-                    path.pop();
-                } else {
-                    break;
-                }
-            }
-            var cur = path.ast();
-            var spanInfo = new SpanInfo(cur.minChar, cur.limChar);
-            return spanInfo;
-        }
-
-        public getBreakpointStatementAtPosition(fileName: string, pos: number): SpanInfo {
-            this.minimalRefresh();
-            var syntaxtree = this.getSyntaxTreeInternal(fileName);
-            return Services.Breakpoints.getBreakpointLocation(syntaxtree, pos);
-        }
-
-        public getFormattingEditsForRange(fileName: string, minChar: number, limChar: number, options: FormatCodeOptions): TextEdit[] {
-            this.minimalRefresh();
-
-            var manager = this.getFormattingManager(fileName, options);
-           
-            return manager.formatSelection(minChar, limChar);
-        }
-
-        public getFormattingEditsForDocument(fileName: string, minChar: number, limChar: number, options: FormatCodeOptions): TextEdit[] {
-            this.minimalRefresh();
-
-            var manager = this.getFormattingManager(fileName, options);
-
-            return manager.formatDocument(minChar, limChar);
-        }
-
-        public getFormattingEditsOnPaste(fileName: string, minChar: number, limChar: number, options: FormatCodeOptions): TextEdit[] {
-            this.minimalRefresh();
-
-            var manager = this.getFormattingManager(fileName, options);
-
-            return manager.formatOnPaste(minChar, limChar);
-        }
-
-        public getFormattingEditsAfterKeystroke(fileName: string, position: number, key: string, options: FormatCodeOptions): TextEdit[] {
-            this.minimalRefresh();
-
-            var manager = this.getFormattingManager(fileName, options);
-
-            if (key === "}") {
-                return manager.formatOnClosingCurlyBrace(position);
-            }
-            else if (key === ";") {
-                return manager.formatOnSemicolon(position);
-            }
-            else if (key === "\n") {
-                return manager.formatOnEnter(position);
-            }
-
-            return [];
-        }
-
-        private getFormattingManager(fileName: string, options: FormatCodeOptions) {
-            // Ensure rules are initialized and up to date wrt to formatting options
-            if (this.formattingRulesProvider == null) {
-                this.formattingRulesProvider = new TypeScript.Formatting.RulesProvider(this.logger);
-            }
-
-            this.formattingRulesProvider.ensureUpToDate(options);
-
-            // Get the Syntax Tree
-            var syntaxTree = this.getSyntaxTreeInternal(fileName);
-
-            // Convert IScriptSnapshot to ITextSnapshot
-            var scriptSnapshot = this.compilerState.getScriptSnapshot(fileName);
-            var scriptText = TypeScript.SimpleText.fromScriptSnapshot(scriptSnapshot);
-            var textSnapshot = new TypeScript.Formatting.TextSnapshot(scriptText);
-
-            var manager = new TypeScript.Formatting.FormattingManager(syntaxTree, textSnapshot, this.formattingRulesProvider, options);
-
-            return manager;
-        }
-
-        public getOutliningRegions(fileName: string): TypeScript.TextSpan[] {
-            this.minimalRefresh();
-
-            var syntaxTree = this.getSyntaxTree(fileName);
-
-            return OutliningElementsCollector.collectElements(syntaxTree.sourceUnit());
-        }
-
-        // Given a script name and position in the script, return a string representing 
-        // the desired smart indent text (assuming the line is empty).
-        // Return "null" in case the smart indent cannot be determined.
-        public getIndentationAtPosition(fileName: string, position: number, editorOptions: EditorOptions): number {
-            this.minimalRefresh();
-
-            var syntaxTree = this.getSyntaxTree(fileName);
-
-            var scriptSnapshot = this.compilerState.getScriptSnapshot(fileName);
-            var scriptText = TypeScript.SimpleText.fromScriptSnapshot(scriptSnapshot);
-            var textSnapshot = new TypeScript.Formatting.TextSnapshot(scriptText);
-            var options = new FormattingOptions(!editorOptions.ConvertTabsToSpaces, editorOptions.TabSize, editorOptions.IndentSize, editorOptions.NewLineCharacter)
-
-            return TypeScript.Formatting.SingleTokenIndenter.getIndentationAmount(position, syntaxTree.sourceUnit(), textSnapshot, options);
-        }
-
-        // Given a script name and position in the script, return a pair of text range if the 
-        // position corresponds to a "brace matchin" characters (e.g. "{" or "(", etc.)
-        // If the position is not on any range, return "null".
-        public getBraceMatchingAtPosition(fileName: string, position: number): TypeScript.TextSpan[] {
-            this.minimalRefresh();
-
-            var syntaxTree = this.getSyntaxTreeInternal(fileName);
-
-            return BraceMatcher.getMatchSpans(syntaxTree, position);
-        }
-
-        public getSyntaxTree(fileName: string): TypeScript.SyntaxTree {
-            this.minimalRefresh();
-
-            return this.getSyntaxTreeInternal(fileName);
-        }
-
-        //
-        // Manage Single file syntax tree state
-        //
-        private getSyntaxTreeInternal(fileName: string): TypeScript.SyntaxTree {
-            var version = this.compilerState.getScriptVersion(fileName);
-            var syntaxTree: TypeScript.SyntaxTree = null;
-
-            if (this.currentFileSyntaxTree === null || this.currentFileName !== fileName) {
-                syntaxTree = this.createSyntaxTree(fileName);
-            }
-            else if (this.currentFileVersion !== version) {
-                syntaxTree = this.updateSyntaxTree(fileName, this.currentFileSyntaxTree, this.currentFileVersion);
-            }
-
-            if (syntaxTree !== null) {
-                // All done, ensure state is up to date
-                this.currentFileVersion = version;
-                this.currentFileName = fileName;
-                this.currentFileSyntaxTree = syntaxTree;
-            }
-
-            return this.currentFileSyntaxTree;
-        }
-
-        private createSyntaxTree(fileName: string): TypeScript.SyntaxTree {
-            var scriptSnapshot = this.compilerState.getScriptSnapshot(fileName);
-            var text = TypeScript.SimpleText.fromScriptSnapshot(scriptSnapshot);
-
-            var syntaxTree = TypeScript.Parser.parse(fileName, text, TypeScript.isDTSFile(fileName), this.compilerState.getHostCompilationSettings().codeGenTarget,
-                                                     TypeScript.getParseOptions(this.compilerState.getHostCompilationSettings()));
-
-            return syntaxTree
-        }
-
-        private updateSyntaxTree(fileName: string, previousSyntaxTree: TypeScript.SyntaxTree, previousFileVersion: number): TypeScript.SyntaxTree {
-            var editRange = this.compilerState.getScriptTextChangeRangeSinceVersion(fileName, previousFileVersion);
-
-            // If "no changes", tree is good to go as is
-            if (editRange === null) {
-                return previousSyntaxTree;
-            }
-
-            // Debug.assert(newLength >= 0);
-
-            var newScriptSnapshot = this.compilerState.getScriptSnapshot(fileName);
-            var newSegmentedScriptSnapshot = TypeScript.SimpleText.fromScriptSnapshot(newScriptSnapshot);
-
-            var nextSyntaxTree = TypeScript.Parser.incrementalParse(
-                previousSyntaxTree, editRange, newSegmentedScriptSnapshot);
-
-            return nextSyntaxTree;
-        }
-    }
+// Copyright (c) Microsoft. All rights reserved. Licensed under the Apache License, Version 2.0. 
+// See LICENSE.txt in the project root for complete license information.
+
+///<reference path='typescriptServices.ts' />
+
+module Services {
+    export class LanguageService implements ILanguageService {
+        private logger: TypeScript.ILogger;
+        private compilerState: CompilerState;
+        private formattingRulesProvider: TypeScript.Formatting.RulesProvider;
+
+        private currentFileName: string = "";
+        private currentFileVersion: number = -1;
+        private currentFileSyntaxTree: TypeScript.SyntaxTree = null;
+
+        private activeCompletionSession: CompletionSession = null;
+
+        constructor(public host: ILanguageServiceHost) {
+            this.logger = this.host;
+            this.compilerState = new CompilerState(this.host);
+        }
+
+        public refresh(): void {
+            TypeScript.timeFunction(this.logger, "refresh()", () => {
+                this.compilerState.refresh();
+            });
+        }
+
+        private minimalRefresh(): void {
+            TypeScript.timeFunction(this.logger, "minimalRefresh()", () => {
+                this.compilerState.minimalRefresh();
+            });
+        }
+
+        public getReferencesAtPosition(fileName: string, pos: number): ReferenceEntry[] {
+            this.refresh();
+
+            var result: ReferenceEntry[] = [];
+
+            var document = this.compilerState.getDocument(fileName);
+            var script = document.script;
+              
+            /// TODO: this does not allow getting references on "constructor"
+
+            var path = this.getAstPathToPosition(script, pos);
+            if (path.ast() === null || path.ast().nodeType() !== TypeScript.NodeType.Name) {
+                this.logger.log("No name found at the given position");
+                return result;
+            }
+
+            var symbolInfoAtPosition = this.compilerState.getSymbolInformationFromPath(path, document);
+            if (symbolInfoAtPosition === null || symbolInfoAtPosition.symbol === null) {
+                this.logger.log("No symbol found at the given position");
+                return result;
+            }
+
+            var symbol = symbolInfoAtPosition.symbol;
+            var symbolName: string = symbol.getName();
+
+            var fileNames = this.compilerState.getFileNames();
+            for (var i = 0, len = fileNames.length; i < len; i++) {
+                var tempFileName = fileNames[i];
+        
+                var tempDocument = this.compilerState.getDocument(tempFileName);
+                var filter: TypeScript.BloomFilter = tempDocument.bloomFilter();
+
+                if (filter.probablyContains(symbolName)) {
+                    result = result.concat(this.getReferencesInFile(tempFileName, symbol));
+                }
+            }
+
+            return result;
+        }
+
+        public getOccurrencesAtPosition(fileName: string, pos: number): ReferenceEntry[]{
+            this.refresh();
+
+            var result: ReferenceEntry[] = [];
+
+            var document = this.compilerState.getDocument(fileName);
+            var script = document.script;
+
+            /// TODO: this does not allow getting references on "constructor"
+
+            var path = this.getAstPathToPosition(script, pos);
+            if (path.ast() === null || path.ast().nodeType() !== TypeScript.NodeType.Name) {
+                this.logger.log("No name found at the given position");
+                return result;
+            }
+
+            var symbolInfoAtPosition = this.compilerState.getSymbolInformationFromPath(path, document);
+            if (symbolInfoAtPosition === null || symbolInfoAtPosition.symbol === null) {
+                this.logger.log("No symbol found at the given position");
+                return result;
+            }
+
+            var symbol = symbolInfoAtPosition.symbol;
+            return this.getReferencesInFile(fileName, symbol);
+        }
+
+        public getImplementorsAtPosition(fileName: string, pos: number): ReferenceEntry[] {
+            this.refresh();
+
+            var result: ReferenceEntry[] = [];
+
+            var document = this.compilerState.getDocument(fileName);
+            var script = document.script;
+            
+            var path = this.getAstPathToPosition(script, pos);
+            if (path.ast() === null || path.ast().nodeType() !== TypeScript.NodeType.Name) {
+                this.logger.log("No identifier at the specified location.");
+                return result;
+            }
+
+            var symbolInfoAtPosition = this.compilerState.getSymbolInformationFromPath(path, document);
+            var symbol = symbolInfoAtPosition.symbol;
+
+            if (symbol === null) {
+                this.logger.log("No symbol annotation on the identifier AST.");
+                return [];
+            }
+
+            var typeSymbol: TypeScript.PullTypeSymbol = symbol.type;
+            var typesToSearch: TypeScript.PullTypeSymbol[];
+
+            if (typeSymbol.isClass() || typeSymbol.isInterface()) {
+                typesToSearch = typeSymbol.getTypesThatExtendThisType();
+            } 
+            else if (symbol.kind == TypeScript.PullElementKind.Property ||
+                symbol.kind == TypeScript.PullElementKind.Function ||
+                typeSymbol.isMethod() || typeSymbol.isProperty()) {
+
+                var declaration: TypeScript.PullDecl = symbol.getDeclarations()[0];
+                var classSymbol: TypeScript.PullTypeSymbol = declaration.getParentDecl().getSymbol().type;
+
+                typesToSearch = [];
+                var extendingTypes = classSymbol.getTypesThatExtendThisType();
+                var extendedTypes = classSymbol.getExtendedTypes();
+                extendingTypes.forEach(type => {
+                    var overrides = this.getOverrides(type, symbol);
+                    overrides.forEach(override => {
+                        typesToSearch.push(override);
+                    });
+                });
+                extendedTypes.forEach(type => {
+                    var overrides = this.getOverrides(type, symbol);
+                    overrides.forEach(override => {
+                        typesToSearch.push(override);
+                    });
+                });
+            }
+
+            var fileNames = this.compilerState.getFileNames();
+            for (var i = 0, len = fileNames.length; i < len; i++) {
+                var tempFileName = fileNames[i];
+                
+                var tempDocument = this.compilerState.getDocument(tempFileName);
+                var filter = tempDocument.bloomFilter();
+
+                typesToSearch.forEach(typeToSearch => {
+                    var symbolName: string = typeToSearch.getName();
+                    if (filter.probablyContains(symbolName)) {
+                        result = result.concat(this.getImplementorsInFile(tempFileName, typeToSearch));
+                    }
+                });
+            }
+            return result;
+        }
+
+        public getOverrides(container: TypeScript.PullTypeSymbol, memberSym: TypeScript.PullSymbol): TypeScript.PullTypeSymbol[]{
+            var result: TypeScript.PullTypeSymbol[] = [];
+            var members: TypeScript.PullSymbol[];
+            if (container.isClass()) {
+                members = container.getMembers();
+            } else if (container.isInterface()) {
+                members = container.getMembers();
+            }
+
+            if (members == null)
+                return null;
+
+            members.forEach(member => {
+                var typeMember = <TypeScript.PullTypeSymbol>member;
+                if (typeMember.getName() === memberSym.getName()) {
+                    // Not currently checking whether static-ness matches: typeMember.isStatic() === memberSym.isStatic() or whether
+                    //  typeMember.isMethod() === memberSym.isMethod() && typeMember.isProperty() === memberSym.isProperty()
+                        result.push(typeMember);
+                }
+            });
+
+            return result;
+        }
+
+
+        private getImplementorsInFile(fileName: string, symbol: TypeScript.PullTypeSymbol): ReferenceEntry[] {
+            var result: ReferenceEntry[] = [];
+            var symbolName = symbol.getDisplayName();
+
+            var possiblePositions = this.getPossibleSymbolReferencePositions(fileName, symbolName);
+            if (possiblePositions && possiblePositions.length > 0) {
+                var document = this.compilerState.getDocument(fileName);
+                var script = document.script;
+
+                possiblePositions.forEach(p => {
+                    var path = this.getAstPathToPosition(script, p);
+                    if (path.ast() === null || path.ast().nodeType() !== TypeScript.NodeType.Name) {
+                        return;
+                    }
+                    var searchSymbolInfoAtPosition = this.compilerState.getSymbolInformationFromPath(path, document);
+                    if (searchSymbolInfoAtPosition !== null) {
+                        
+                        var normalizedSymbol;
+                        if (symbol.kind === TypeScript.PullElementKind.Class || symbol.kind === TypeScript.PullElementKind.Interface) {
+                            normalizedSymbol = searchSymbolInfoAtPosition.symbol.type;
+                        }
+                        else {
+                            var declaration = searchSymbolInfoAtPosition.symbol.getDeclarations()[0];
+                            normalizedSymbol = declaration.getSymbol();
+                        }
+
+                        if (normalizedSymbol === symbol) {
+                            var isWriteAccess = this.isWriteAccess(path.ast(), path.parent());
+                            var referenceAST = FindReferenceHelpers.getCorrectASTForReferencedSymbolName(searchSymbolInfoAtPosition.ast, symbolName);
+
+                            result.push(new ReferenceEntry(fileName, referenceAST.minChar, referenceAST.limChar, isWriteAccess));
+
+                        }
+                    }
+                });
+
+            }
+            return result;
+        }
+
+        private getReferencesInFile(fileName: string, symbol: TypeScript.PullSymbol): ReferenceEntry[] {
+            var result: ReferenceEntry[] = [];
+            var symbolName = symbol.getDisplayName();
+            
+            var possiblePositions = this.getPossibleSymbolReferencePositions(fileName, symbolName);
+            if (possiblePositions && possiblePositions.length > 0) {
+                var document = this.compilerState.getDocument(fileName);
+                var script = document.script;
+
+                possiblePositions.forEach(p => {
+                    var path = this.getAstPathToPosition(script, p);
+                    if (path.ast() === null || path.ast().nodeType() !== TypeScript.NodeType.Name) {
+                        return;
+                    }
+                    var searchSymbolInfoAtPosition = this.compilerState.getSymbolInformationFromPath(path, document);
+
+                    if (searchSymbolInfoAtPosition !== null) {
+                        var referenceAST = FindReferenceHelpers.getCorrectASTForReferencedSymbolName(searchSymbolInfoAtPosition.ast, symbolName);
+                        // Compare the length so we filter out strict superstrings of the symbol we are looking for
+                        if (referenceAST.limChar - referenceAST.minChar === symbolName.length && FindReferenceHelpers.compareSymbolsForLexicalIdentity(searchSymbolInfoAtPosition.symbol, symbol)) {
+                            var isWriteAccess = this.isWriteAccess(path.ast(), path.parent());
+                            result.push(new ReferenceEntry(fileName, referenceAST.minChar, referenceAST.limChar, isWriteAccess));
+                        }
+                    }
+                });
+            }
+
+            return result;
+        }
+
+        private isWriteAccess(current: TypeScript.AST, parent: TypeScript.AST): boolean {
+            if (parent !== null) {
+                var parentNodeType = parent.nodeType();
+                switch (parentNodeType) {
+                    case TypeScript.NodeType.ClassDeclaration:
+                        return (<TypeScript.ClassDeclaration>parent).name === current;
+
+                    case TypeScript.NodeType.InterfaceDeclaration:
+                        return (<TypeScript.InterfaceDeclaration>parent).name === current;
+
+                    case TypeScript.NodeType.ModuleDeclaration:
+                        return (<TypeScript.ModuleDeclaration>parent).name === current;
+
+                    case TypeScript.NodeType.FunctionDeclaration:
+                        return (<TypeScript.FunctionDeclaration>parent).name === current;
+
+                    case TypeScript.NodeType.ImportDeclaration:
+                        return (<TypeScript.ImportDeclaration>parent).id === current;
+
+                    case TypeScript.NodeType.VariableDeclarator:
+                        var varDeclarator = <TypeScript.VariableDeclarator>parent;
+                        return !!(varDeclarator.init && varDeclarator.id === current);
+
+                    case TypeScript.NodeType.Parameter:
+                        return true;
+
+                    case TypeScript.NodeType.AssignmentExpression:
+                    case TypeScript.NodeType.AddAssignmentExpression:
+                    case TypeScript.NodeType.SubtractAssignmentExpression:
+                    case TypeScript.NodeType.MultiplyAssignmentExpression:
+                    case TypeScript.NodeType.DivideAssignmentExpression:
+                    case TypeScript.NodeType.ModuloAssignmentExpression:
+                    case TypeScript.NodeType.OrAssignmentExpression:
+                    case TypeScript.NodeType.AndAssignmentExpression:
+                    case TypeScript.NodeType.ExclusiveOrAssignmentExpression:
+                    case TypeScript.NodeType.LeftShiftAssignmentExpression:
+                    case TypeScript.NodeType.UnsignedRightShiftAssignmentExpression:
+                    case TypeScript.NodeType.SignedRightShiftAssignmentExpression:
+                        return (<TypeScript.BinaryExpression>parent).operand1 === current;
+
+                    case TypeScript.NodeType.PreIncrementExpression:
+                    case TypeScript.NodeType.PostIncrementExpression:
+                    case TypeScript.NodeType.PreDecrementExpression:
+                    case TypeScript.NodeType.PostDecrementExpression:
+                        return true;
+                }
+            }
+
+            return false;
+        }
+
+        private getPossibleSymbolReferencePositions(fileName: string, symbolName: string): number []{
+
+            var positions: number[] = [];
+
+            /// TODO: Cache symbol existence for files to save text search
+            /// TODO: Use a smarter search mechanism to avoid picking up partial matches, matches in comments and in string literals
+
+            var sourceText = this.compilerState.getScriptSnapshot(fileName);
+            var text = sourceText.getText(0, sourceText.getLength());
+
+            var position = text.indexOf(symbolName);
+            while (position >= 0) {
+                positions.push(position);
+                position = text.indexOf(symbolName, position + symbolName.length + 1);
+            }
+
+            return positions;
+        }
+
+        public getSignatureAtPosition(fileName: string, position: number): SignatureInfo {
+            this.refresh();
+
+            var document = this.compilerState.getDocument(fileName);
+
+            // First check whether we are in a comment where signature help should not be displayed
+            //if (!SignatureInfoHelpers.isSignatureHelpTriggerPosition(document.syntaxTree().sourceUnit(), position)) {
+            //    this.logger.log("position is not a valid singature help location");
+            //    return null;
+            //}
+
+            if (SignatureInfoHelpers.isSignatureHelpBlocker(document.syntaxTree().sourceUnit(), position)) {
+                this.logger.log("position is not a valid singature help location");
+                return null;
+            }
+
+            // Second check if we are inside a generic parameter
+            var genericTypeArgumentListInfo = SignatureInfoHelpers.isInPartiallyWrittenTypeArgumentList(document.syntaxTree(), position);
+            if (genericTypeArgumentListInfo) {
+                // The expression could be messed up because we are parsing a partial generic expression, so set the search path to a place where we know it
+                // can find a call expression
+                return this.getTypeParameterSignatureFromPartiallyWrittenExpression(document, position, genericTypeArgumentListInfo);
+            }
+
+            // Third set the path to find ask the type system about the call expression
+            var script = document.script;
+            var path = this.getAstPathToPosition(script, position);
+            if (path.count() == 0) {
+                return null;
+            }
+
+            // Find call expression
+            while (path.count() >= 2) {
+                if (path.ast().nodeType() === TypeScript.NodeType.InvocationExpression ||
+                    path.ast().nodeType() === TypeScript.NodeType.ObjectCreationExpression ||  // Valid call or new expressions
+                    (path.isDeclaration() && position > path.ast().minChar)) // Its a declaration node - call expression cannot be in parent scope
+                {
+                    break;
+                }
+
+                path.pop();
+            }
+
+            if (path.ast().nodeType() !== TypeScript.NodeType.InvocationExpression && path.ast().nodeType() !== TypeScript.NodeType.ObjectCreationExpression) {
+                this.logger.log("No call expression or generic arguments found for the given position");
+                return null;
+            }
+
+            var callExpression = <TypeScript.InvocationExpression>path.ast();
+            var isNew = (callExpression.nodeType() === TypeScript.NodeType.ObjectCreationExpression);
+
+            if (position <= callExpression.target.limChar + callExpression.target.trailingTriviaWidth || position > callExpression.arguments.limChar + callExpression.arguments.trailingTriviaWidth) {
+                this.logger.log("Outside argument list");
+                return null;
+            }
+
+            // Resolve symbol
+            var callSymbolInfo = this.compilerState.getCallInformationFromPath(path, document);
+            if (!callSymbolInfo || !callSymbolInfo.targetSymbol || !callSymbolInfo.resolvedSignatures) {
+                this.logger.log("Could not find symbol for call expression");
+                return null;
+            }
+
+            // Build the result
+            var result = new SignatureInfo();
+
+            result.formal = SignatureInfoHelpers.getSignatureInfoFromSignatureSymbol(callSymbolInfo.targetSymbol, callSymbolInfo.resolvedSignatures, callSymbolInfo.enclosingScopeSymbol, this.compilerState);
+            result.actual = SignatureInfoHelpers.getActualSignatureInfoFromCallExpression(callExpression, position, genericTypeArgumentListInfo);
+            result.activeFormal = (callSymbolInfo.resolvedSignatures && callSymbolInfo.candidateSignature) ? callSymbolInfo.resolvedSignatures.indexOf(callSymbolInfo.candidateSignature) : -1;
+
+            if (result.actual === null || result.formal === null || result.activeFormal === null) {
+                this.logger.log("Can't compute actual and/or formal signature of the call expression");
+                return null;
+            }
+
+            return result;
+        }
+
+        private getTypeParameterSignatureFromPartiallyWrittenExpression(document: TypeScript.Document, position: number, genericTypeArgumentListInfo : IPartiallyWrittenTypeArgumentListInformation): SignatureInfo {
+            var script = document.script;
+
+            // Get the identifier information
+            var path = this.getAstPathToPosition(script, genericTypeArgumentListInfo.genericIdentifer.start());
+            if (path.count() == 0 || path.ast().nodeType() !== TypeScript.NodeType.Name) {
+                throw new Error("getTypeParameterSignatureAtPosition: " + TypeScript.getLocalizedText(TypeScript.DiagnosticCode.Looking_up_path_for_identifier_token_did_not_result_in_an_identifer, null));
+            }
+
+            var symbolInformation = this.compilerState.getSymbolInformationFromPath(path, document);
+
+            if (!symbolInformation.symbol) {
+                return null;
+            }
+
+            // TODO: are we in an new expression?
+            var isNew = SignatureInfoHelpers.isTargetOfObjectCreationExpression(genericTypeArgumentListInfo.genericIdentifer);
+
+            var typeSymbol = symbolInformation.symbol.type;
+
+            if (typeSymbol.kind === TypeScript.PullElementKind.FunctionType ||
+                (isNew && typeSymbol.kind === TypeScript.PullElementKind.ConstructorType)) {
+
+                var signatures = isNew ? typeSymbol.getConstructSignatures() : typeSymbol.getCallSignatures();
+
+                // Build the result
+                var result = new SignatureInfo();
+
+                result.formal = SignatureInfoHelpers.getSignatureInfoFromSignatureSymbol(symbolInformation.symbol, signatures, symbolInformation.enclosingScopeSymbol, this.compilerState);
+                result.actual = SignatureInfoHelpers.getActualSignatureInfoFromPartiallyWritenGenericExpression(position, genericTypeArgumentListInfo);
+                result.activeFormal = 0;
+
+                return result;
+            }
+            else if (typeSymbol.isGeneric()){
+                // The symbol is a generic type
+
+                // Get the class symbol for constuctor symbol
+                if (typeSymbol.kind === TypeScript.PullElementKind.ConstructorType) {
+                    typeSymbol = typeSymbol.getAssociatedContainerType();
+                }
+
+                // Build the result
+                var result = new SignatureInfo();
+
+                result.formal = SignatureInfoHelpers.getSignatureInfoFromGenericSymbol(typeSymbol, symbolInformation.enclosingScopeSymbol, this.compilerState);
+                result.actual = SignatureInfoHelpers.getActualSignatureInfoFromPartiallyWritenGenericExpression(position, genericTypeArgumentListInfo);
+                result.activeFormal = 0;
+
+                return result;
+            }
+
+            // Nothing to handle
+            return null;
+        }
+
+        public getDefinitionAtPosition(fileName: string, position: number): DefinitionInfo[] {
+            this.refresh();
+
+            var document = this.compilerState.getDocument(fileName);
+            var script = document.script;
+
+            var path = this.getAstPathToPosition(script, position);
+            if (path.count() == 0) {
+                return null;
+            }
+
+            var symbolInfo = this.compilerState.getSymbolInformationFromPath(path, document);
+            if (symbolInfo == null || symbolInfo.symbol == null) {
+                this.logger.log("No identifier at the specified location.");
+                return null;
+            }
+
+            var declarations = symbolInfo.symbol.getDeclarations();
+            if (declarations == null || declarations.length === 0) {
+                this.logger.log("Could not find declaration for symbol.");
+                return null;
+            }
+
+            var symbolName = symbolInfo.symbol.getDisplayName();
+            var symbolKind = this.mapPullElementKind(symbolInfo.symbol.kind, symbolInfo.symbol);
+            var container = symbolInfo.symbol.getContainer();
+            var containerName = container ? container.fullName() : "";
+            var containerKind = container ? this.mapPullElementKind(container.kind, container): "";
+
+            var result: DefinitionInfo[] = [];
+            var lastAddedSingature: { isDefinition: boolean; index: number; } = null;
+            for (var i = 0, n = declarations.length; i < n; i++) {
+                var declaration = declarations[i];
+                var span = declaration.getSpan();
+
+                var nextEntryIndex = result.length;
+
+                var signature = declaration.getSignatureSymbol();
+                if (signature) {
+                    // This is either a signature of an overload, definition or an ambient function signature.
+                    // We want to filter them so that we only have one entry for all signatures. 
+                    // If a definition exits, we should pick it, if not (e.g. ambient methods case) just use the last of the signatures.
+                    if (lastAddedSingature && !lastAddedSingature.isDefinition) {
+                        // The last entry was a signature overload. overwrite it with the new signature.
+                        nextEntryIndex = lastAddedSingature.index;
+                    }
+                    lastAddedSingature = { isDefinition: signature.isDefinition(), index: nextEntryIndex };
+                }
+
+                result[nextEntryIndex] = new DefinitionInfo(declaration.getScriptName(), span.start(), span.end(), symbolKind, symbolName, containerKind, containerName);
+            }
+
+            return result;
+        }
+
+        public getNavigateToItems(searchValue: string): NavigateToItem[] {
+            return null;
+        }
+
+        public getScriptLexicalStructure(fileName: string): NavigateToItem[] {
+            this.refresh();
+
+            var declarations = this.compilerState.getTopLevelDeclarations(fileName);
+            if (!declarations) {
+                return null;
+            }
+
+            var result: NavigateToItem[] = [];
+            this.mapPullDeclsToNavigateToItem(declarations, result);
+            return result;
+        }
+
+        private mapPullDeclsToNavigateToItem(declarations: TypeScript.PullDecl[], result: NavigateToItem[], parentName?: string, parentkindName?: string, includeSubcontainers:boolean = true): void {
+            for (var i = 0, n = declarations.length; i < n; i++) {
+                var declaration = declarations[i];
+                var kindName = this.mapPullElementKind(declaration.kind, /*symbol*/ null);
+                var fileName = declaration.getScriptName();
+
+                if (this.shouldIncludeDeclarationInNavigationItems(declaration, includeSubcontainers)) {
+                    var item = new NavigateToItem();
+                    var name = this.getNavigationItemDispalyName(declaration);
+                    var fullName = parentName ? parentName + "." + name : name;
+                    item.name = name;
+                    item.matchKind = MatchKind.exact;
+                    item.kind = kindName;
+                    item.kindModifiers = this.getScriptElementKindModifiersFromDecl(declaration);
+                    item.fileName = fileName;
+                    item.minChar = declaration.getSpan().start();
+                    item.limChar = declaration.getSpan().end();
+                    item.containerName = parentName || "";
+                    item.containerKind = parentkindName || "";
+
+                    result.push(item);
+                }
+                
+                if (includeSubcontainers && this.isContainerDeclaration(declaration)) {
+                    // process child declarations
+                    this.mapPullDeclsToNavigateToItem(declaration.getChildDecls(), result, fullName, kindName, /*includeSubcontainers*/ true);
+
+                    // Disable this for now as it causes a rebind
+                    //
+                    //if (symbol) {
+                    //    // Process declarations in other files
+                    //    var otherDeclarations = symbol.getDeclarations();
+                    //    if (otherDeclarations.length > 1) {
+                    //        for (var j = 0, m = otherDeclarations.length; j < m; j++) {
+                    //            var otherDeclaration = otherDeclarations[j];
+                    //            if (otherDeclaration.getScriptName() === fileName) {
+                    //                // this has already been processed 
+                    //                continue;
+                    //            }
+                    //            this.mapPullDeclsToNavigateToItem(otherDeclaration.getChildDecls(), result, fullName, kindName, /*includeSubcontainers*/ false);
+                    //        }
+                    //    }
+                    //}
+                }
+            }
+        }
+
+        private getScriptElementKindModifiersFromDecl(decl: TypeScript.PullDecl): string {
+            var result = [];
+            var flags = decl.flags;
+
+            if (flags & TypeScript.PullElementFlags.Exported) {
+                result.push(ScriptElementKindModifier.exportedModifier);
+            }
+
+            if (flags & TypeScript.PullElementFlags.Ambient) {
+                result.push(ScriptElementKindModifier.ambientModifier);
+            }
+
+            if (flags & TypeScript.PullElementFlags.Public) {
+                result.push(ScriptElementKindModifier.publicMemberModifier);
+            }
+
+            if (flags & TypeScript.PullElementFlags.Private) {
+                result.push(ScriptElementKindModifier.privateMemberModifier);
+            }
+
+            if (flags & TypeScript.PullElementFlags.Static) {
+                result.push(ScriptElementKindModifier.staticModifier);
+            }
+
+            return result.length > 0 ? result.join(',') : ScriptElementKindModifier.none;
+        }
+
+        private isContainerDeclaration(declaration: TypeScript.PullDecl): boolean {
+            switch (declaration.kind) {
+                case TypeScript.PullElementKind.Script:
+                case TypeScript.PullElementKind.Container:
+                case TypeScript.PullElementKind.Class:
+                case TypeScript.PullElementKind.Interface:
+                case TypeScript.PullElementKind.DynamicModule:                
+                case TypeScript.PullElementKind.Enum:
+                    return true;
+            }
+
+            return false;
+        }
+
+        private shouldIncludeDeclarationInNavigationItems(declaration: TypeScript.PullDecl, includeSubcontainers: boolean): boolean {
+            switch (declaration.kind) {
+                case TypeScript.PullElementKind.Script:
+                    // Do not include the script item
+                    return false;
+                case TypeScript.PullElementKind.Variable:
+                case TypeScript.PullElementKind.Property:
+                    // Do not include the value side of modules or classes, as thier types has already been included
+                    return (declaration.flags & (TypeScript.PullElementFlags.ClassConstructorVariable |
+                        TypeScript.PullElementFlags.InitializedModule |
+                        TypeScript.PullElementFlags.InitializedDynamicModule |
+                        TypeScript.PullElementFlags.InitializedEnum)) === 0;
+                case TypeScript.PullElementKind.EnumMember:
+                    return true;
+                case TypeScript.PullElementKind.FunctionExpression:
+                case TypeScript.PullElementKind.Function:
+                    // Ignore anonomus functions
+                    return declaration.name !== "";
+            }
+
+            if (this.isContainerDeclaration(declaration)) {
+                return includeSubcontainers;
+            }
+
+            return true;
+        }
+
+        private getNavigationItemDispalyName(declaration: TypeScript.PullDecl): string {
+            switch (declaration.kind) {
+                case TypeScript.PullElementKind.ConstructorMethod:
+                    return "constructor";
+                case TypeScript.PullElementKind.CallSignature:
+                    return "()";
+                case TypeScript.PullElementKind.ConstructSignature:
+                    return "new()";
+                case TypeScript.PullElementKind.IndexSignature:
+                    return "[]";
+            }
+
+            return declaration.getDisplayName();
+        }
+
+        public getSyntacticDiagnostics(fileName: string): TypeScript.Diagnostic[] {
+            this.compilerState.refresh();
+            return this.compilerState.getSyntacticDiagnostics(fileName);
+        }
+
+        public getSemanticDiagnostics(fileName: string): TypeScript.Diagnostic[] {
+            this.compilerState.refresh();
+            return this.compilerState.getSemanticDiagnostics(fileName);
+        }
+
+        public getEmitOutput(fileName: string): EmitOutput{
+            this.compilerState.refresh();
+            return this.compilerState.getEmitOutput(fileName);
+        }
+
+        ///
+        /// Return the stack of AST nodes containing "position"
+        ///
+        private getAstPathToPosition(script: TypeScript.AST, pos: number, useTrailingTriviaAsLimChar = true): TypeScript.AstPath {
+            if (this.logger.information()) {
+                this.logger.log("getAstPathToPosition(" + script + ", " + pos + ")");
+            }
+
+            return TypeScript.getAstPathToPosition(script, pos, useTrailingTriviaAsLimChar);
+        }
+
+        private getFullNameOfSymbol(symbol: TypeScript.PullSymbol, enclosingScopeSymbol: TypeScript.PullSymbol) {
+            var container = symbol.getContainer();
+            if (this.isLocal(symbol) ||
+                symbol.kind == TypeScript.PullElementKind.Parameter) {
+                // Local var
+                return symbol.getScopedName(enclosingScopeSymbol, true);
+            }
+
+            var symbolKind = symbol.kind;
+            if (symbol.kind == TypeScript.PullElementKind.Primitive) {
+                // Primitive type symbols - do not use symbol name
+                return "";
+            }
+
+            if (symbolKind == TypeScript.PullElementKind.ConstructorType) {
+                symbol = (<TypeScript.PullTypeSymbol>symbol).getAssociatedContainerType();
+            }
+
+            if (symbolKind != TypeScript.PullElementKind.Property &&
+                symbolKind != TypeScript.PullElementKind.EnumMember &&
+                symbolKind != TypeScript.PullElementKind.Method &&
+                symbolKind != TypeScript.PullElementKind.TypeParameter &&
+                !symbol.hasFlag(TypeScript.PullElementFlags.Exported)) {
+                // Non exported variable/function
+                return symbol.getScopedName(enclosingScopeSymbol, true);
+            }
+
+            return symbol.fullName(enclosingScopeSymbol);
+        }
+
+        //
+        // New Pull stuff
+        //
+
+        private getTypeInfoEligiblePath(fileName: string, position: number, isConstructorValidPosition: boolean) {
+            this.refresh();
+
+            var document = this.compilerState.getDocument(fileName);
+            var script = document.script;
+
+            var path = this.getAstPathToPosition(script, position, false);
+            if (path.count() == 0) {
+                return null;
+            }
+
+            var cur = path.ast();
+            switch (cur.nodeType()) {
+                default:
+                    return null;
+                case TypeScript.NodeType.FunctionDeclaration:
+                    var funcDecl = <TypeScript.FunctionDeclaration>cur;
+                    // constructor keyword
+                    if (!isConstructorValidPosition || !funcDecl.isConstructor || !(position >= funcDecl.minChar && position <= funcDecl.minChar + 11 /*constructor*/)) {
+                        return null;
+                    }
+                case TypeScript.NodeType.MemberAccessExpression:
+                case TypeScript.NodeType.SuperExpression:
+                case TypeScript.NodeType.StringLiteral:
+                case TypeScript.NodeType.ThisExpression:
+                case TypeScript.NodeType.Name:
+                    return path;
+            }
+        }
+
+        public getTypeAtPosition(fileName: string, position: number): TypeInfo {
+            var path = this.getTypeInfoEligiblePath(fileName, position, true);
+            if (!path) {
+                return null;
+            }
+
+            var document = this.compilerState.getDocument(fileName);
+            var ast: TypeScript.AST;
+            var symbol: TypeScript.PullSymbol;
+            var typeSymbol: TypeScript.PullTypeSymbol;
+            var enclosingScopeSymbol: TypeScript.PullSymbol;
+            var isCallExpression: boolean = false;
+            var resolvedSignatures: TypeScript.PullSignatureSymbol[];
+            var candidateSignature: TypeScript.PullSignatureSymbol;
+            var isConstructorCall: boolean;
+
+            if (path.isNameOfClass() || path.isNameOfInterface() || path.isNameOfFunction() || path.isNameOfVariable()) {
+                // Skip the name and get to the declaration
+                path.pop();
+            }
+            
+            if (path.isDeclaration()) {
+                var declarationInformation = this.compilerState.getDeclarationSymbolInformation(path, document);
+
+                ast = declarationInformation.ast;
+                symbol = declarationInformation.symbol;
+                enclosingScopeSymbol = declarationInformation.enclosingScopeSymbol;
+
+                if (path.ast().nodeType() === TypeScript.NodeType.FunctionDeclaration) {
+                    var funcDecl = <TypeScript.FunctionDeclaration>(path.ast());
+                    if (symbol && symbol.kind != TypeScript.PullElementKind.Property) {
+                        var signatureInfo = TypeScript.PullHelpers.getSignatureForFuncDecl(funcDecl, this.compilerState.getSemanticInfoChain().getUnit(fileName));
+                        isCallExpression = true;
+                        candidateSignature = signatureInfo.signature;
+                        resolvedSignatures = signatureInfo.allSignatures;
+                    }
+                }
+            }
+            else if (path.isCallExpression() || path.isCallExpressionTarget()) {
+                // If this is a call we need to get the call singuatures as well
+                // Move the cursor to point to the call expression
+                while (!path.isCallExpression()) {
+                    path.pop();
+                }
+
+                // Get the call expression symbol
+                var callExpressionInformation = this.compilerState.getCallInformationFromPath(path, document);
+
+                if (!callExpressionInformation.targetSymbol) {
+                    return null;
+                }
+
+                ast = callExpressionInformation.ast;
+                symbol = callExpressionInformation.targetSymbol;
+                enclosingScopeSymbol = callExpressionInformation.enclosingScopeSymbol;
+
+                // Check if this is a property or a variable, if so do not treat it as a fuction, but rather as a variable with function type
+                var isPropertyOrVar = symbol.kind == TypeScript.PullElementKind.Property || symbol.kind == TypeScript.PullElementKind.Variable;
+                typeSymbol = symbol.type;
+                if (isPropertyOrVar) {
+                    if (typeSymbol.getName() != "") {
+                        symbol = typeSymbol;
+                    }
+                    isPropertyOrVar = (typeSymbol.kind != TypeScript.PullElementKind.Interface && typeSymbol.kind != TypeScript.PullElementKind.ObjectType) || typeSymbol.getName() == "";
+                }
+
+                if (!isPropertyOrVar) {
+                    isCallExpression = true;
+                    resolvedSignatures = callExpressionInformation.resolvedSignatures;
+                    candidateSignature = callExpressionInformation.candidateSignature;
+                    isConstructorCall = callExpressionInformation.isConstructorCall;
+                }
+            }
+            else {
+                var symbolInformation = this.compilerState.getSymbolInformationFromPath(path, document);
+
+                if (!symbolInformation.symbol) {
+                    return null;
+                }
+
+                ast = symbolInformation.ast;
+                symbol = symbolInformation.symbol;
+                enclosingScopeSymbol = symbolInformation.enclosingScopeSymbol;
+
+               
+                if (symbol.kind === TypeScript.PullElementKind.Method || symbol.kind == TypeScript.PullElementKind.Function) {
+                    typeSymbol = symbol.type;
+                    if (typeSymbol) {
+                        isCallExpression = true;
+                        resolvedSignatures = typeSymbol.getCallSignatures();
+                    }
+                }
+            }
+
+            if (resolvedSignatures && (!candidateSignature || candidateSignature.isDefinition())) {
+                for (var i = 0, len = resolvedSignatures.length; i < len; i++) {
+                    if (len > 1 && resolvedSignatures[i].isDefinition()) {
+                        continue;
+                    }
+
+                    candidateSignature = resolvedSignatures[i];
+                    break;
+                }
+            }
+
+            var memberName = isCallExpression
+                ? TypeScript.PullSignatureSymbol.getSignatureTypeMemberName(candidateSignature, resolvedSignatures, enclosingScopeSymbol)
+                : symbol.getTypeNameEx(enclosingScopeSymbol, true);
+            var kind = this.mapPullElementKind(symbol.kind, symbol, !isCallExpression, isCallExpression, isConstructorCall);
+            var docComment = this.compilerState.getDocComments(candidateSignature || symbol, !isCallExpression);
+            var symbolName = this.getFullNameOfSymbol(symbol, enclosingScopeSymbol);
+            var minChar = ast ? ast.minChar : -1;
+            var limChar = ast ? ast.limChar : -1;
+
+            return new TypeInfo(memberName, docComment, symbolName, kind, minChar, limChar);
+        }
+
+        public getCompletionsAtPosition(fileName: string, position: number, isMemberCompletion: boolean): CompletionInfo {
+            this.refresh();
+
+            var document = this.compilerState.getDocument(fileName);
+            var script = document.script;
+
+            if (CompletionHelpers.isCompletionListBlocker(document.syntaxTree().sourceUnit(), position)) {
+                this.logger.log("Returning an empty list because completion was blocked.");
+                return null;
+            }
+
+            var path = this.getAstPathToPosition(script, position);
+
+            var isRightOfDot = false;
+            if (path.count() >= 1 &&
+                path.asts[path.top].nodeType() === TypeScript.NodeType.MemberAccessExpression
+                && (<TypeScript.BinaryExpression>path.asts[path.top]).operand1.limChar < position) {
+                isRightOfDot = true;
+                path.push((<TypeScript.BinaryExpression>path.asts[path.top]).operand1);
+            }
+            else if (path.count() >= 2 &&
+                    path.asts[path.top].nodeType() === TypeScript.NodeType.Name &&
+                    path.asts[path.top - 1].nodeType() === TypeScript.NodeType.MemberAccessExpression &&
+                    (<TypeScript.BinaryExpression>path.asts[path.top - 1]).operand2 === path.asts[path.top]) {
+                isRightOfDot = true;
+                path.pop();
+                path.push((<TypeScript.BinaryExpression>path.asts[path.top]).operand1);
+            }
+
+            // Get the completions
+            var entries = new TypeScript.IdentiferNameHashTable<CachedCompletionEntryDetails>();
+
+            // Right of dot member completion list
+            if (isRightOfDot) {
+                var members = this.compilerState.getVisibleMemberSymbolsFromPath(path, document);
+                if (!members) {
+                    return null;
+                }
+
+                isMemberCompletion = true;
+                this.getCompletionEntriesFromSymbols(members, entries);
+            }
+            else {
+                var containingObjectLiteral = CompletionHelpers.getContainingObjectLiteralApplicableForCompletion(document.syntaxTree().sourceUnit(), position);
+
+                // Object literal expression, look up possible property names from contextual type
+                if (containingObjectLiteral) {
+                    var searchPosition = Math.min(position, containingObjectLiteral.end());
+                    path = this.getAstPathToPosition(script, searchPosition);
+                    // Get the object literal node
+
+                    while (path.ast().nodeType() !== TypeScript.NodeType.ObjectLiteralExpression) {
+                        path.pop();
+                    }
+
+                    if (!path.ast() || path.ast().nodeType() !== TypeScript.NodeType.ObjectLiteralExpression) {
+                        throw TypeScript.Errors.invalidOperation("AST Path look up did not result in the same node as Fidelity Syntax Tree look up.");
+                    }
+
+                    isMemberCompletion = true;
+
+                    // Try to get the object members form contextual typing
+                    var contextualMembers = this.compilerState.geContextualMembersFromPath(path, document);
+                    if (contextualMembers && contextualMembers.symbols && contextualMembers.symbols.length > 0) {
+                        // get existing members
+                        var existingMembers = this.compilerState.getVisibleMemberSymbolsFromPath(path, document);
+
+                        // Add filtterd items to the completion list
+                        this.getCompletionEntriesFromSymbols({
+                            symbols: CompletionHelpers.filterContextualMembersList(contextualMembers.symbols, existingMembers),
+                            enclosingScopeSymbol: contextualMembers.enclosingScopeSymbol
+                        }, entries);
+                    }
+                }
+                // Get scope memebers
+                else {
+                    isMemberCompletion = false;
+                    var decls = this.compilerState.getVisibleDeclsFromPath(path, document);
+                    this.getCompletionEntriesFromDecls(decls, entries);
+                }
+            }
+
+            // Add keywords if this is not a member completion list
+            if (!isMemberCompletion) {
+                this.getCompletionEntriesForKeywords(KeywordCompletions.getKeywordCompltions(), entries);
+            }
+
+            // Prepare the completion result
+            var completions = new CompletionInfo();
+            completions.isMemberCompletion = isMemberCompletion;
+            completions.entries = [];
+            entries.map((key, value) => {
+                completions.entries.push({
+                    name: value.name,
+                    kind: value.kind,
+                    kindModifiers: value.kindModifiers
+                });
+            }, null);
+
+            // Store this completion list as the active completion list
+            this.activeCompletionSession = new CompletionSession(fileName, position, entries);
+
+            return completions;
+        }
+
+        private getCompletionEntriesFromSymbols(symbolInfo: TypeScript.PullVisibleSymbolsInfo, result: TypeScript.IdentiferNameHashTable<CachedCompletionEntryDetails>): void {
+            for (var i = 0, n = symbolInfo.symbols.length; i < n; i++) {
+                var symbol = symbolInfo.symbols[i];
+
+                var symboDisplaylName = CompletionHelpers.getValidCompletionEntryDisplayName(symbol.getDisplayName(), this.compilerState.compilationSettings().codeGenTarget);
+                if (!symboDisplaylName) {
+                    continue;
+                }
+
+                var symbolKind = symbol.kind;
+
+                var exitingEntry = result.lookup(symboDisplaylName);
+
+                if (exitingEntry && (symbolKind & TypeScript.PullElementKind.SomeValue)) {
+                    // We have two decls with the same name. Do not overwrite types and containers with thier variable delcs.
+                    continue;
+                }
+
+                var typeName = symbol.getTypeName(symbolInfo.enclosingScopeSymbol, true);
+                var kindName = this.mapPullElementKind(symbolKind, symbol, true);
+                var kindModifiersName = this.getScriptElementKindModifiers(symbol);
+                var fullSymbolName = this.getFullNameOfSymbol(symbol, symbolInfo.enclosingScopeSymbol);
+
+                var type = symbol.type;
+                var symbolForDocComments = symbol;
+                if (type && type.hasOnlyOverloadCallSignatures()) {
+                    symbolForDocComments = type.getCallSignatures()[0];
+                }
+
+                var docComments = this.compilerState.getDocComments(symbolForDocComments, true);
+
+                var entry = new ResolvedCompletionEntry(symboDisplaylName, kindName, kindModifiersName, typeName, fullSymbolName, docComments);
+                result.addOrUpdate(symboDisplaylName, entry);
+            }
+        }
+
+        private getCompletionEntriesFromDecls(decls: TypeScript.PullDecl[], result: TypeScript.IdentiferNameHashTable<CachedCompletionEntryDetails>): void {
+            for (var i = 0, n = decls.length; i < n; i++) {
+                var decl = decls[i];
+
+                var declDisplaylName = CompletionHelpers.getValidCompletionEntryDisplayName(decl.getDisplayName(), this.compilerState.compilationSettings().codeGenTarget);
+                if (!declDisplaylName) {
+                    continue;
+                }
+
+                var declKind = decl.kind;
+
+                var exitingEntry = result.lookup(declDisplaylName);
+
+                if (exitingEntry && (declKind & TypeScript.PullElementKind.SomeValue)) {
+                    // We have two decls with the same name. Do not overwrite types and containers with thier variable delcs.
+                    continue;
+                }
+
+                var kindName = this.mapPullElementKind(declKind, /*symbol*/ null, true);
+                var kindModifiersName = this.getScriptElementKindModifiersFromFlgas(decl.flags);
+
+                var entry = new DeclReferenceCompletionEntry(declDisplaylName, kindName, kindModifiersName, decl);
+
+                result.addOrUpdate(declDisplaylName, entry);
+            }
+        }
+
+        private getCompletionEntriesForKeywords(keywords: CompletionEntry[], result): void {
+            for (var i = 0, n = keywords.length; i < n; i++) {
+                var keyword = keywords[i];
+                result.addOrUpdate(keyword.name, keyword); 
+            }
+        }
+
+        public getCompletionEntryDetails(fileName: string, position: number, entryName: string): CompletionEntryDetails {
+            // Ensure that the current active completion session is still valid for this request
+            if (!this.activeCompletionSession ||
+                this.activeCompletionSession.fileName !== fileName ||
+                this.activeCompletionSession.position !== position) {
+                    return null;
+            }
+
+            var entry = this.activeCompletionSession.entries.lookup(entryName);
+            if (!entry) {
+                return null;
+            }
+
+            if (!entry.isResolved()) {
+                // This entry has not been resolved yet. Resolve it.
+                var unResolvedEntry = <DeclReferenceCompletionEntry>(entry);
+                var decl = unResolvedEntry.decl;
+
+                var document = this.compilerState.getDocument(fileName);
+                var path = this.getAstPathToPosition(document.script, position);
+                var symbolInfo = this.compilerState.pullGetDeclInformation(decl, path, document);
+
+                if (!symbolInfo) {
+                    return null;
+                }
+
+                var symbol = symbolInfo.symbol;
+                var typeName = symbol.getTypeName(symbolInfo.enclosingScopeSymbol, true);
+                var fullSymbolName = this.getFullNameOfSymbol(symbol, symbolInfo.enclosingScopeSymbol);
+
+                var type = symbol.type;
+                var symbolForDocComments = symbol;
+                if (type && type.hasOnlyOverloadCallSignatures()) {
+                    symbolForDocComments = type.getCallSignatures()[0];
+                }
+
+                var docComment = this.compilerState.getDocComments(symbolForDocComments, true);
+
+                // Store the information for next lookup
+                unResolvedEntry.resolve(typeName, fullSymbolName, docComment);
+            }
+
+            return {
+                name: entry.name,
+                kind: entry.kind,
+                kindModifiers: entry.kindModifiers,
+                type: entry.type,
+                fullSymbolName: entry.fullSymbolName,
+                docComment: entry.docComment
+            };
+        }
+
+        private isLocal(symbol: TypeScript.PullSymbol) {
+            var container = symbol.getContainer();
+            if (container) {
+                var containerKind = container.kind;
+                if (containerKind & (TypeScript.PullElementKind.SomeFunction | TypeScript.PullElementKind.FunctionType)) {
+                    return true;
+                }
+
+                if (containerKind == TypeScript.PullElementKind.ConstructorType && !symbol.hasFlag(TypeScript.PullElementFlags.Static)) {
+                    return true;
+                }
+            }
+
+            return false;
+        }
+
+        private getModuleOrEnumKind(symbol: TypeScript.PullSymbol) {
+            if (symbol) {
+                var declarations = symbol.getDeclarations();
+                for (var i = 0; i < declarations.length; i++) {
+                    var declKind = declarations[i].kind;
+                    if (declKind == TypeScript.PullElementKind.Container) {
+                        return ScriptElementKind.moduleElement;
+                    } else if (declKind == TypeScript.PullElementKind.Enum) {
+                        return ScriptElementKind.enumElement;
+                    } else if (declKind == TypeScript.PullElementKind.Variable) {
+                        var declFlags = declarations[i].getFlags();
+                        if (declFlags & TypeScript.PullElementFlags.InitializedModule) {
+                            return ScriptElementKind.moduleElement;
+                        } else if (declFlags & TypeScript.PullElementFlags.InitializedEnum) {
+                            return ScriptElementKind.enumElement;
+                        }
+                    }
+                }
+            }
+            return ScriptElementKind.unknown;
+        }
+
+        private isDynamicModule(symbol: TypeScript.PullSymbol) {
+            var symbolType = symbol.type;
+            var associatedSymbol = symbolType && symbolType.getAssociatedContainerType();
+            return associatedSymbol && associatedSymbol.kind === TypeScript.PullElementKind.Container;
+        }
+
+        private isConstructorMethod(symbol: TypeScript.PullSymbol): boolean {
+            return symbol.hasFlag(TypeScript.PullElementFlags.ClassConstructorVariable | TypeScript.PullElementFlags.Constructor);
+        }
+
+        private isClass(symbol: TypeScript.PullSymbol): boolean {
+            return this.isOneDeclarationOfKind(symbol, TypeScript.PullElementKind.Class);
+        }
+
+        private isOneDeclarationOfKind(symbol: TypeScript.PullSymbol, kind: TypeScript.PullElementKind): boolean {
+            var decls = symbol.getDeclarations();
+            for (var i = 0; i < decls.length; i++) {
+                if (decls[i].kind === kind) {
+                    return true;
+                }
+            }
+
+            return false;
+        }
+
+        private mapPullElementKind(kind: TypeScript.PullElementKind, symbol?: TypeScript.PullSymbol, useConstructorAsClass?: boolean, varIsFunction?: boolean, functionIsConstructor?: boolean): string {
+            if (functionIsConstructor) {
+                return ScriptElementKind.constructorImplementationElement;
+            }
+
+            if (varIsFunction) {
+                switch (kind) {
+                    case TypeScript.PullElementKind.Container:
+                    case TypeScript.PullElementKind.DynamicModule:
+                    case TypeScript.PullElementKind.TypeAlias:
+                    case TypeScript.PullElementKind.Interface:
+                    case TypeScript.PullElementKind.Class:
+                    case TypeScript.PullElementKind.Parameter:
+                        return ScriptElementKind.functionElement;
+                    case TypeScript.PullElementKind.Variable:
+                        return (symbol && this.isLocal(symbol)) ? ScriptElementKind.localFunctionElement : ScriptElementKind.functionElement;
+                    case TypeScript.PullElementKind.Property:
+                        return ScriptElementKind.memberFunctionElement;
+                    case TypeScript.PullElementKind.Function:
+                        return (symbol && this.isLocal(symbol)) ? ScriptElementKind.localFunctionElement : ScriptElementKind.functionElement;
+                    case TypeScript.PullElementKind.ConstructorMethod:
+                        return ScriptElementKind.constructorImplementationElement;
+                    case TypeScript.PullElementKind.Method:
+                        return ScriptElementKind.memberFunctionElement;
+                    case TypeScript.PullElementKind.FunctionExpression:
+                        return ScriptElementKind.localFunctionElement;
+                    case TypeScript.PullElementKind.GetAccessor:
+                        return ScriptElementKind.memberGetAccessorElement;
+                    case TypeScript.PullElementKind.SetAccessor:
+                        return ScriptElementKind.memberSetAccessorElement;
+                    case TypeScript.PullElementKind.CallSignature:
+                        return ScriptElementKind.callSignatureElement;
+                    case TypeScript.PullElementKind.ConstructSignature:
+                        return ScriptElementKind.constructSignatureElement;
+                    case TypeScript.PullElementKind.IndexSignature:
+                        return ScriptElementKind.indexSignatureElement;
+                    case TypeScript.PullElementKind.TypeParameter:
+                        return ScriptElementKind.typeParameterElement;
+                    case TypeScript.PullElementKind.Primitive:
+                        return ScriptElementKind.primitiveType;
+                }
+            } else {
+                switch (kind) {
+                    case TypeScript.PullElementKind.Script:
+                        return ScriptElementKind.scriptElement;
+                    case TypeScript.PullElementKind.Container:
+                    case TypeScript.PullElementKind.DynamicModule:
+                    case TypeScript.PullElementKind.TypeAlias:
+                        return ScriptElementKind.moduleElement;
+                    case TypeScript.PullElementKind.Interface:
+                        return ScriptElementKind.interfaceElement;
+                    case TypeScript.PullElementKind.Class:
+                        return ScriptElementKind.classElement;
+                    case TypeScript.PullElementKind.Enum:
+                        return ScriptElementKind.enumElement;
+                    case TypeScript.PullElementKind.Variable:
+                        var scriptElementKind = this.getModuleOrEnumKind(symbol);
+                        if (scriptElementKind != ScriptElementKind.unknown) {
+                            return scriptElementKind;
+                        }
+                        return (symbol && this.isLocal(symbol)) ? ScriptElementKind.localVariableElement : ScriptElementKind.variableElement;
+                    case TypeScript.PullElementKind.Parameter:
+                        return ScriptElementKind.parameterElement;
+                    case TypeScript.PullElementKind.Property:
+                        return ScriptElementKind.memberVariableElement;
+                    case TypeScript.PullElementKind.Function:
+                        return (symbol && this.isLocal(symbol)) ? ScriptElementKind.localFunctionElement : ScriptElementKind.functionElement;
+                    case TypeScript.PullElementKind.ConstructorMethod:
+                        return useConstructorAsClass ? ScriptElementKind.classElement : ScriptElementKind.constructorImplementationElement;
+                    case TypeScript.PullElementKind.Method:
+                        return ScriptElementKind.memberFunctionElement;
+                    case TypeScript.PullElementKind.FunctionExpression:
+                        return ScriptElementKind.localFunctionElement;
+                    case TypeScript.PullElementKind.GetAccessor:
+                        return ScriptElementKind.memberGetAccessorElement;
+                    case TypeScript.PullElementKind.SetAccessor:
+                        return ScriptElementKind.memberSetAccessorElement;
+                    case TypeScript.PullElementKind.CallSignature:
+                        return ScriptElementKind.callSignatureElement;
+                    case TypeScript.PullElementKind.ConstructSignature:
+                        return ScriptElementKind.constructSignatureElement;
+                    case TypeScript.PullElementKind.IndexSignature:
+                        return ScriptElementKind.indexSignatureElement;
+                    case TypeScript.PullElementKind.EnumMember:
+                        return ScriptElementKind.memberVariableElement;
+                    case TypeScript.PullElementKind.TypeParameter:
+                        return ScriptElementKind.typeParameterElement;
+                    case TypeScript.PullElementKind.Primitive:
+                        return ScriptElementKind.primitiveType;
+                }
+            }
+
+            return ScriptElementKind.unknown;
+        }
+
+        private getScriptElementKindModifiers(symbol: TypeScript.PullSymbol): string {
+            var result = [];
+
+            if (symbol.hasFlag(TypeScript.PullElementFlags.Exported)) {
+                result.push(ScriptElementKindModifier.exportedModifier);
+            }
+            if (symbol.hasFlag(TypeScript.PullElementFlags.Ambient)) {
+                result.push(ScriptElementKindModifier.ambientModifier);
+            }
+            if (symbol.hasFlag(TypeScript.PullElementFlags.Public)) {
+                result.push(ScriptElementKindModifier.publicMemberModifier);
+            }
+            if (symbol.hasFlag(TypeScript.PullElementFlags.Private)) {
+                result.push(ScriptElementKindModifier.privateMemberModifier);
+            }
+            if (symbol.hasFlag(TypeScript.PullElementFlags.Static)) {
+                result.push(ScriptElementKindModifier.staticModifier);
+            }
+
+            return result.length > 0 ? result.join(',') : ScriptElementKindModifier.none;
+        }
+
+        private getScriptElementKindModifiersFromFlgas(flags: TypeScript.PullElementFlags): string {
+            var result = [];
+
+            if (flags & TypeScript.PullElementFlags.Exported) {
+                result.push(ScriptElementKindModifier.exportedModifier);
+            }
+
+            if (flags & TypeScript.PullElementFlags.Ambient) {
+                result.push(ScriptElementKindModifier.ambientModifier);
+            }
+
+            if (flags & TypeScript.PullElementFlags.Public) {
+                result.push(ScriptElementKindModifier.publicMemberModifier);
+            }
+
+            if (flags & TypeScript.PullElementFlags.Private) {
+                result.push(ScriptElementKindModifier.privateMemberModifier);
+            }
+
+            if (flags & TypeScript.PullElementFlags.Static) {
+                result.push(ScriptElementKindModifier.staticModifier);
+            }
+
+            return result.length > 0 ? result.join(',') : ScriptElementKindModifier.none;
+        }
+
+        // 
+        // Syntactic Single-File features
+        //
+
+        public getNameOrDottedNameSpan(fileName: string, startPos: number, endPos: number): SpanInfo {
+            var path = this.getTypeInfoEligiblePath(fileName, startPos, false);
+
+            if (!path) {
+                return null;
+            }
+
+            while (path.count() > 0) {
+                if (path.isMemberOfMemberAccessExpression()) {
+                    path.pop();
+                } else {
+                    break;
+                }
+            }
+            var cur = path.ast();
+            var spanInfo = new SpanInfo(cur.minChar, cur.limChar);
+            return spanInfo;
+        }
+
+        public getBreakpointStatementAtPosition(fileName: string, pos: number): SpanInfo {
+            this.minimalRefresh();
+            var syntaxtree = this.getSyntaxTreeInternal(fileName);
+            return Services.Breakpoints.getBreakpointLocation(syntaxtree, pos);
+        }
+
+        public getFormattingEditsForRange(fileName: string, minChar: number, limChar: number, options: FormatCodeOptions): TextEdit[] {
+            this.minimalRefresh();
+
+            var manager = this.getFormattingManager(fileName, options);
+           
+            return manager.formatSelection(minChar, limChar);
+        }
+
+        public getFormattingEditsForDocument(fileName: string, minChar: number, limChar: number, options: FormatCodeOptions): TextEdit[] {
+            this.minimalRefresh();
+
+            var manager = this.getFormattingManager(fileName, options);
+
+            return manager.formatDocument(minChar, limChar);
+        }
+
+        public getFormattingEditsOnPaste(fileName: string, minChar: number, limChar: number, options: FormatCodeOptions): TextEdit[] {
+            this.minimalRefresh();
+
+            var manager = this.getFormattingManager(fileName, options);
+
+            return manager.formatOnPaste(minChar, limChar);
+        }
+
+        public getFormattingEditsAfterKeystroke(fileName: string, position: number, key: string, options: FormatCodeOptions): TextEdit[] {
+            this.minimalRefresh();
+
+            var manager = this.getFormattingManager(fileName, options);
+
+            if (key === "}") {
+                return manager.formatOnClosingCurlyBrace(position);
+            }
+            else if (key === ";") {
+                return manager.formatOnSemicolon(position);
+            }
+            else if (key === "\n") {
+                return manager.formatOnEnter(position);
+            }
+
+            return [];
+        }
+
+        private getFormattingManager(fileName: string, options: FormatCodeOptions) {
+            // Ensure rules are initialized and up to date wrt to formatting options
+            if (this.formattingRulesProvider == null) {
+                this.formattingRulesProvider = new TypeScript.Formatting.RulesProvider(this.logger);
+            }
+
+            this.formattingRulesProvider.ensureUpToDate(options);
+
+            // Get the Syntax Tree
+            var syntaxTree = this.getSyntaxTreeInternal(fileName);
+
+            // Convert IScriptSnapshot to ITextSnapshot
+            var scriptSnapshot = this.compilerState.getScriptSnapshot(fileName);
+            var scriptText = TypeScript.SimpleText.fromScriptSnapshot(scriptSnapshot);
+            var textSnapshot = new TypeScript.Formatting.TextSnapshot(scriptText);
+
+            var manager = new TypeScript.Formatting.FormattingManager(syntaxTree, textSnapshot, this.formattingRulesProvider, options);
+
+            return manager;
+        }
+
+        public getOutliningRegions(fileName: string): TypeScript.TextSpan[] {
+            this.minimalRefresh();
+
+            var syntaxTree = this.getSyntaxTree(fileName);
+
+            return OutliningElementsCollector.collectElements(syntaxTree.sourceUnit());
+        }
+
+        // Given a script name and position in the script, return a string representing 
+        // the desired smart indent text (assuming the line is empty).
+        // Return "null" in case the smart indent cannot be determined.
+        public getIndentationAtPosition(fileName: string, position: number, editorOptions: EditorOptions): number {
+            this.minimalRefresh();
+
+            var syntaxTree = this.getSyntaxTree(fileName);
+
+            var scriptSnapshot = this.compilerState.getScriptSnapshot(fileName);
+            var scriptText = TypeScript.SimpleText.fromScriptSnapshot(scriptSnapshot);
+            var textSnapshot = new TypeScript.Formatting.TextSnapshot(scriptText);
+            var options = new FormattingOptions(!editorOptions.ConvertTabsToSpaces, editorOptions.TabSize, editorOptions.IndentSize, editorOptions.NewLineCharacter)
+
+            return TypeScript.Formatting.SingleTokenIndenter.getIndentationAmount(position, syntaxTree.sourceUnit(), textSnapshot, options);
+        }
+
+        // Given a script name and position in the script, return a pair of text range if the 
+        // position corresponds to a "brace matchin" characters (e.g. "{" or "(", etc.)
+        // If the position is not on any range, return "null".
+        public getBraceMatchingAtPosition(fileName: string, position: number): TypeScript.TextSpan[] {
+            this.minimalRefresh();
+
+            var syntaxTree = this.getSyntaxTreeInternal(fileName);
+
+            return BraceMatcher.getMatchSpans(syntaxTree, position);
+        }
+
+        public getSyntaxTree(fileName: string): TypeScript.SyntaxTree {
+            this.minimalRefresh();
+
+            return this.getSyntaxTreeInternal(fileName);
+        }
+
+        //
+        // Manage Single file syntax tree state
+        //
+        private getSyntaxTreeInternal(fileName: string): TypeScript.SyntaxTree {
+            var version = this.compilerState.getScriptVersion(fileName);
+            var syntaxTree: TypeScript.SyntaxTree = null;
+
+            if (this.currentFileSyntaxTree === null || this.currentFileName !== fileName) {
+                syntaxTree = this.createSyntaxTree(fileName);
+            }
+            else if (this.currentFileVersion !== version) {
+                syntaxTree = this.updateSyntaxTree(fileName, this.currentFileSyntaxTree, this.currentFileVersion);
+            }
+
+            if (syntaxTree !== null) {
+                // All done, ensure state is up to date
+                this.currentFileVersion = version;
+                this.currentFileName = fileName;
+                this.currentFileSyntaxTree = syntaxTree;
+            }
+
+            return this.currentFileSyntaxTree;
+        }
+
+        private createSyntaxTree(fileName: string): TypeScript.SyntaxTree {
+            var scriptSnapshot = this.compilerState.getScriptSnapshot(fileName);
+            var text = TypeScript.SimpleText.fromScriptSnapshot(scriptSnapshot);
+
+            var syntaxTree = TypeScript.Parser.parse(fileName, text, TypeScript.isDTSFile(fileName), this.compilerState.getHostCompilationSettings().codeGenTarget,
+                                                     TypeScript.getParseOptions(this.compilerState.getHostCompilationSettings()));
+
+            return syntaxTree
+        }
+
+        private updateSyntaxTree(fileName: string, previousSyntaxTree: TypeScript.SyntaxTree, previousFileVersion: number): TypeScript.SyntaxTree {
+            var editRange = this.compilerState.getScriptTextChangeRangeSinceVersion(fileName, previousFileVersion);
+
+            // If "no changes", tree is good to go as is
+            if (editRange === null) {
+                return previousSyntaxTree;
+            }
+
+            // Debug.assert(newLength >= 0);
+
+            var newScriptSnapshot = this.compilerState.getScriptSnapshot(fileName);
+            var newSegmentedScriptSnapshot = TypeScript.SimpleText.fromScriptSnapshot(newScriptSnapshot);
+
+            var nextSyntaxTree = TypeScript.Parser.incrementalParse(
+                previousSyntaxTree, editRange, newSegmentedScriptSnapshot);
+
+            return nextSyntaxTree;
+        }
+    }
 }