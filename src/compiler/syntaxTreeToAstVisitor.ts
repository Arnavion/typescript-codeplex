--- conflicted
+++ resolved
@@ -1,3073 +1,3062 @@
-/// <reference path='ast.ts' />
-
-module TypeScript {
-    export class SyntaxTreeToAstVisitor implements ISyntaxVisitor {
-        public position = 0;
-
-        public requiresExtendsBlock: boolean = false;
-        public previousTokenTrailingComments: Comment[] = null;
-
-        public isParsingDeclareFile: boolean;
-        public isParsingAmbientModule = false;
-        public containingModuleHasExportAssignment = false;
-
-        private static protoString = "__proto__";
-        private static protoSubstitutionString = "#__proto__";
-
-        constructor(private fileName: string,
-                    public lineMap: LineMap,
-                    private compilationSettings: CompilationSettings) {
-            this.isParsingDeclareFile = isDTSFile(fileName);
-        }
-
-        public static visit(syntaxTree: SyntaxTree, fileName: string, compilationSettings: CompilationSettings, incrementalAST: boolean): Script {
-            var visitor = incrementalAST
-                ? new SyntaxTreeToIncrementalAstVisitor(fileName, syntaxTree.lineMap(), compilationSettings)
-                : new SyntaxTreeToAstVisitor(fileName, syntaxTree.lineMap(), compilationSettings);
-            return syntaxTree.sourceUnit().accept(visitor);
-        }
-
-        public movePast(element: ISyntaxElement): void {
-            if (element !== null) {
-                this.position += element.fullWidth();
-            }
-        }
-
-        private moveTo(element1: ISyntaxNodeOrToken, element2: ISyntaxElement): void {
-            if (element2 !== null) {
-                this.position += Syntax.childOffset(element1, element2);
-            }
-        }
-
-        private setCommentsAndSpan(ast: AST, fullStart: number, node: SyntaxNode): void {
-            var firstToken = node.firstToken();
-            var lastToken = node.lastToken();
-
-            this.setSpan2(ast, fullStart, node, firstToken, lastToken);
-            ast.setPreComments(this.convertTokenLeadingComments(firstToken, fullStart));
-            ast.setPostComments(this.convertNodeTrailingComments(node, lastToken, fullStart));
-        }
-
-        private copySpan(from: IASTSpan, to: IASTSpan): void {
-            to.minChar = from.minChar;
-            to.limChar = from.limChar;
-            to.trailingTriviaWidth = from.trailingTriviaWidth;
-        }
-
-        public setSpan(span: IASTSpan, fullStart: number, element: ISyntaxElement): void {
-            this.setSpan2(span, fullStart, element, element.firstToken(), element.lastToken());
-        }
-
-        public setSpan2(span: IASTSpan, fullStart: number, element: ISyntaxElement, firstToken: ISyntaxToken, lastToken: ISyntaxToken): void {
-            var leadingTriviaWidth = firstToken ? firstToken.leadingTriviaWidth() : 0;
-            var trailingTriviaWidth = lastToken ? lastToken.trailingTriviaWidth() : 0;
-
-            var desiredMinChar = fullStart + leadingTriviaWidth;
-            var desiredLimChar = fullStart + element.fullWidth() - trailingTriviaWidth;
-
-            this.setSpanExplicit(span, desiredMinChar, desiredLimChar);
-
-            span.trailingTriviaWidth = trailingTriviaWidth;
-        }
-
-        public setSpanExplicit(span: IASTSpan, start: number, end: number): void {
-            // Have a new span, just set it to the lim/min we were given.
-            span.minChar = start;
-            span.limChar = end;
-        }
-
-        public identifierFromToken(token: ISyntaxToken, isOptional: boolean): Identifier {
-            var result: Identifier = null;
-            if (token.fullWidth() === 0) {
-                result = new MissingIdentifier();
-            }
-            else if (token.kind() === SyntaxKind.IdentifierName) {
-                var tokenText = token.text();
-                var text = tokenText === SyntaxTreeToAstVisitor.protoString
-                    ? SyntaxTreeToAstVisitor.protoSubstitutionString
-                    : null;
-
-                result = new Identifier(tokenText, text);
-            }
-            else {
-                var tokenText = token.text();
-                result = new Identifier(tokenText, tokenText);
-            }
-
-            if (isOptional) {
-                result.setFlags(result.getFlags() | ASTFlags.OptionalName);
-            }
-
-            var start = this.position + token.leadingTriviaWidth();
-            this.setSpanExplicit(result, start, start + token.width());
-
-            return result;
-        }
-
-        public visitSyntaxList(node: ISyntaxList): ASTList {
-            var start = this.position;
-            var array = new Array(node.childCount());
-
-            for (var i = 0, n = node.childCount(); i < n; i++) {
-                array[i] = node.childAt(i).accept(this);
-            }
-            
-            var result = new ASTList(array);
-            this.setSpan(result, start, node);
-
-            return result;
-        }
-
-        public visitSeparatedSyntaxList(list: ISeparatedSyntaxList): ASTList {
-            var start = this.position;
-            var array = new Array(list.nonSeparatorCount());
-
-            for (var i = 0, n = list.childCount(); i < n; i++) {
-                if (i % 2 === 0) {
-                    array[i / 2] = list.childAt(i).accept(this);
-                    this.previousTokenTrailingComments = null;
-                }
-                else {
-                    var separatorToken = <ISyntaxToken>list.childAt(i);
-                    this.previousTokenTrailingComments = this.convertTokenTrailingComments(
-                        separatorToken, this.position + separatorToken.leadingTriviaWidth() + separatorToken.width());
-                    this.movePast(separatorToken);
-                }
-            }
-
-            var result = new ASTList(array);
-            this.setSpan(result, start, list);
-
-            result.setPostComments(this.previousTokenTrailingComments);
-            this.previousTokenTrailingComments = null;
-
-            return result;
-        }
-
-        private createRef(text: string, minChar: number): Identifier {
-            var id = new Identifier(text, null);
-            id.minChar = minChar;
-            return id;
-        }
-
-        private convertComment(trivia: ISyntaxTrivia, commentStartPosition: number, hasTrailingNewLine: boolean): Comment {
-            var comment = new Comment(trivia.fullText(), trivia.kind() === SyntaxKind.MultiLineCommentTrivia, hasTrailingNewLine);
-
-            comment.minChar = commentStartPosition;
-            comment.limChar = commentStartPosition + trivia.fullWidth();
-
-            return comment;
-        }
-
-        private convertComments(triviaList: ISyntaxTriviaList, commentStartPosition: number): Comment[] {
-            var result: Comment[] = [];
-
-            for (var i = 0, n = triviaList.count(); i < n; i++) {
-                var trivia = triviaList.syntaxTriviaAt(i);
-
-                if (trivia.isComment()) {
-                    var hasTrailingNewLine = ((i + 1) < n) && triviaList.syntaxTriviaAt(i + 1).isNewLine();
-                    result.push(this.convertComment(trivia, commentStartPosition, hasTrailingNewLine));
-                }
-
-                commentStartPosition += trivia.fullWidth();
-            }
-
-            return result;
-        }
-
-        private mergeComments(comments1: Comment[], comments2: Comment[]): Comment[] {
-            if (comments1 === null) {
-                return comments2;
-            }
-
-            if (comments2 === null) {
-                return comments1;
-            }
-
-            return comments1.concat(comments2);
-        }
-
-        private convertTokenLeadingComments(token: ISyntaxToken, commentStartPosition: number): Comment[] {
-            if (token === null) {
-                return null;
-            }
-
-            var preComments = token.hasLeadingComment()
-                ? this.convertComments(token.leadingTrivia(), commentStartPosition)
-                : null;
-
-            var previousTokenTrailingComments = this.previousTokenTrailingComments;
-            this.previousTokenTrailingComments = null;
-
-            return this.mergeComments(previousTokenTrailingComments, preComments);
-        }
-
-        private convertTokenTrailingComments(token: ISyntaxToken, commentStartPosition: number): Comment[] {
-            if (token === null || !token.hasTrailingComment() || token.hasTrailingNewLine()) {
-                return null;
-            }
-
-            return this.convertComments(token.trailingTrivia(), commentStartPosition);
-        }
-
-        private convertNodeTrailingComments(node: SyntaxNode, lastToken: ISyntaxToken, nodeStart: number): Comment[]{
-            // Bail out quickly before doing any expensive math computation.
-            if (lastToken === null || !lastToken.hasTrailingComment() || lastToken.hasTrailingNewLine()) {
-                return null;
-            }
-
-            return this.convertComments(lastToken.trailingTrivia(), nodeStart + node.fullWidth() - lastToken.trailingTriviaWidth());
-        }
-
-        public visitToken(token: ISyntaxToken): AST {
-            var fullStart = this.position;
-
-            var result: AST;
-            if (token.kind() === SyntaxKind.ThisKeyword) {
-                result = new ThisExpression();
-            }
-            else if (token.kind() === SyntaxKind.SuperKeyword) {
-                result = new SuperExpression();
-            }
-            else if (token.kind() === SyntaxKind.TrueKeyword) {
-                result = new LiteralExpression(NodeType.TrueLiteral);
-            }
-            else if (token.kind() === SyntaxKind.FalseKeyword) {
-                result = new LiteralExpression(NodeType.FalseLiteral);
-            }
-            else if (token.kind() === SyntaxKind.NullKeyword) {
-                result = new LiteralExpression(NodeType.NullLiteral);
-            }
-            else if (token.kind() === SyntaxKind.StringLiteral) {
-                result = new StringLiteral(token.text(), token.valueText());
-            }
-            else if (token.kind() === SyntaxKind.RegularExpressionLiteral) {
-                result = new RegexLiteral(token.text());
-            }
-            else if (token.kind() === SyntaxKind.NumericLiteral) {
-                var preComments = this.convertTokenLeadingComments(token, fullStart);
-
-                var value = token.text().indexOf(".") > 0 ? parseFloat(token.text()) : parseInt(token.text());
-                result = new NumberLiteral(value, token.text());
-
-                result.setPreComments(preComments);
-            }
-            else {
-                result = this.identifierFromToken(token, /*isOptional:*/ false);
-            }
-
-            this.movePast(token);
-
-            var start = fullStart + token.leadingTriviaWidth();
-            this.setSpanExplicit(result, start, start + token.width());
-            return result;
-        }
-
-        private getLeadingComments(node: SyntaxNode): ISyntaxTrivia[] {
-            var firstToken = node.firstToken();
-            var result: ISyntaxTrivia[] = [];
-
-            if (firstToken.hasLeadingComment()) {
-                var leadingTrivia = firstToken.leadingTrivia();
-
-                for (var i = 0, n = leadingTrivia.count(); i < n; i++) {
-                    var trivia = leadingTrivia.syntaxTriviaAt(i);
-
-                    if (trivia.isComment()) {
-                        result.push(trivia);
-                    }
-                }
-            }
-
-            return result;
-        }
-
-        private hasTopLevelImportOrExport(node: SourceUnitSyntax): boolean {
-            // TODO: implement this.
-
-            var firstToken: ISyntaxToken;
-
-            for (var i = 0, n = node.moduleElements.childCount(); i < n; i++) {
-                var moduleElement = node.moduleElements.childAt(i);
-
-                firstToken = moduleElement.firstToken();
-                if (firstToken !== null && firstToken.kind() === SyntaxKind.ExportKeyword) {
-                    return true;
-                }
-
-                if (moduleElement.kind() === SyntaxKind.ImportDeclaration) {
-                    var importDecl = <ImportDeclarationSyntax>moduleElement;
-                    if (importDecl.moduleReference.kind() === SyntaxKind.ExternalModuleReference) {
-                        return true;
-                    }
-                }
-            }
-
-            var leadingComments = this.getLeadingComments(node);
-            for (var i = 0, n = leadingComments.length; i < n; i++) {
-                var trivia = leadingComments[i];
-
-                if (getImplicitImport(trivia.fullText())) {
-                    return true;
-                }
-            }
-
-            return false;
-        }
-
-        private getAmdDependency(comment: string): string {
-            var amdDependencyRegEx = /^\/\/\/\s*<amd-dependency\s+path=('|")(.+?)\1/gim;
-            var match = amdDependencyRegEx.exec(comment);
-            return match ? match[2] : null;
-        }
-
-        public visitSourceUnit(node: SourceUnitSyntax): Script {
-            var start = this.position;
-            var members;
-
-            var bod = this.visitSyntaxList(node.moduleElements);
-
-            var topLevelMod: ModuleDeclaration = null;
-            if (this.hasTopLevelImportOrExport(node)) {
-                var correctedFileName = switchToForwardSlashes(this.fileName);
-                var id: Identifier = new Identifier(correctedFileName, correctedFileName);
-                topLevelMod = new ModuleDeclaration(id, bod, null);
-                this.setSpanExplicit(topLevelMod, start, this.position);
-
-                var moduleFlags = topLevelMod.getModuleFlags() | ModuleFlags.IsDynamic | ModuleFlags.IsWholeFile | ModuleFlags.Exported
-
-                if (this.isParsingDeclareFile) {
-                    moduleFlags |= ModuleFlags.Ambient;
-                }
-
-                topLevelMod.setModuleFlags(moduleFlags);
-
-
-                topLevelMod.prettyName = getPrettyName(correctedFileName);
-                //topLevelMod.containsUnicodeChar = this.scanner.seenUnicodeChar;
-                //topLevelMod.containsUnicodeCharInComment = this.scanner.seenUnicodeCharInComment;
-
-                var leadingComments = this.getLeadingComments(node);
-                for (var i = 0, n = leadingComments.length; i < n; i++) {
-                    var trivia = leadingComments[i];
-                    var amdDependency = this.getAmdDependency(trivia.fullText());
-                    if (amdDependency) {
-                        topLevelMod.amdDependencies.push(amdDependency);
-                    }
-                }
-
-                // topLevelMod.amdDependencies = this.amdDependencies;
-
-                bod = new ASTList([topLevelMod]);
-                this.setSpanExplicit(bod, start, this.position);
-            }
-
-            var result = new Script();
-            this.setSpanExplicit(result, start, start + node.fullWidth());
-
-            result.moduleElements = bod;
-            result.topLevelMod = topLevelMod;
-            result.isDeclareFile = this.isParsingDeclareFile;
-            result.requiresExtendsBlock = this.requiresExtendsBlock;
-
-            return result;
-        }
-
-        public visitExternalModuleReference(node: ExternalModuleReferenceSyntax): any {
-            this.moveTo(node, node.stringLiteral);
-            var result = this.identifierFromToken(node.stringLiteral, /*isOptional:*/ false);
-            this.movePast(node.stringLiteral);
-            this.movePast(node.closeParenToken);
-
-            return result;
-        }
-
-        public visitModuleNameModuleReference(node: ModuleNameModuleReferenceSyntax): any {
-            return node.moduleName.accept(this);
-        }
-
-        public visitClassDeclaration(node: ClassDeclarationSyntax): ClassDeclaration {
-            var start = this.position;
-
-            this.moveTo(node, node.identifier);
-            var name = this.identifierFromToken(node.identifier, /*isOptional:*/ false);
-            this.movePast(node.identifier);
-
-            var typeParameters = node.typeParameterList === null ? null : node.typeParameterList.accept(this);
-            var extendsList: ASTList = null;
-            var implementsList: ASTList = null;
-
-            for (var i = 0, n = node.heritageClauses.childCount(); i < n; i++) {
-                var heritageClause = <HeritageClauseSyntax>node.heritageClauses.childAt(i);
-                if (heritageClause.extendsOrImplementsKeyword.tokenKind === SyntaxKind.ExtendsKeyword) {
-                    extendsList = heritageClause.accept(this);
-                }
-                else {
-                    implementsList = heritageClause.accept(this);
-                }
-            }
-
-            this.movePast(node.openBraceToken);
-            var members = this.visitSyntaxList(node.classElements);
-            var closeBracePosition = this.position;
-            this.movePast(node.closeBraceToken);
-            var closeBraceSpan = new ASTSpan();
-            this.setSpan(closeBraceSpan, closeBracePosition, node.closeBraceToken);
-
-            var result = new ClassDeclaration(name, typeParameters, members, extendsList, implementsList, closeBraceSpan);
-            this.setCommentsAndSpan(result, start, node);
-
-            for (var i = 0; i < members.members.length; i++) {
-                var member = members.members[i];
-                if (member.nodeType() === NodeType.FunctionDeclaration) {
-                    var funcDecl = <FunctionDeclaration>member;
-
-                    if (funcDecl.isConstructor) {
-                        funcDecl.classDecl = result;
-
-                        result.constructorDecl = funcDecl;
-                    }
-                }
-            }
-
-            this.completeClassDeclaration(node, result);
-
-            return result;
-        }
-
-        public completeClassDeclaration(node: ClassDeclarationSyntax, result: ClassDeclaration): void {
-            this.requiresExtendsBlock = this.requiresExtendsBlock || (result.extendsList && result.extendsList.members.length > 0);
-
-            var flags = result.getVarFlags();
-            if (!this.containingModuleHasExportAssignment && (SyntaxUtilities.containsToken(node.modifiers, SyntaxKind.ExportKeyword) || this.isParsingAmbientModule)) {
-                flags = flags | VariableFlags.Exported;
-            }
-            else {
-                flags = flags & ~VariableFlags.Exported;
-            }
-
-            if (SyntaxUtilities.containsToken(node.modifiers, SyntaxKind.DeclareKeyword) || this.isParsingAmbientModule || this.isParsingDeclareFile) {
-                flags = flags | VariableFlags.Ambient;
-            }
-            else {
-                flags = flags & ~VariableFlags.Ambient;
-            }
-
-            result.setVarFlags(flags);
-        }
-
-        public visitInterfaceDeclaration(node: InterfaceDeclarationSyntax): InterfaceDeclaration {
-            var start = this.position;
-
-            this.moveTo(node, node.identifier);
-            var name = this.identifierFromToken(node.identifier, /*isOptional:*/ false);
-            this.movePast(node.identifier);
-            var typeParameters = node.typeParameterList === null ? null : node.typeParameterList.accept(this);
-
-            var extendsList: ASTList = null;
-
-            for (var i = 0, n = node.heritageClauses.childCount(); i < n; i++) {
-                var heritageClause = <HeritageClauseSyntax>node.heritageClauses.childAt(i);
-                if (i === 0) {
-                    extendsList = heritageClause.accept(this);
-                }
-                else {
-                    this.movePast(heritageClause);
-                }
-            }
-
-            this.movePast(node.body.openBraceToken);
-            var members = this.visitSeparatedSyntaxList(node.body.typeMembers);
-
-            this.movePast(node.body.closeBraceToken);
-
-            var result = new InterfaceDeclaration(name, typeParameters, members, extendsList, null, /*isObjectTypeLiteral:*/ false);
-            this.setCommentsAndSpan(result, start, node);
-
-            this.completeInterfaceDeclaration(node, result);
-
-            return result;
-        }
-
-        public completeInterfaceDeclaration(node: InterfaceDeclarationSyntax, result: InterfaceDeclaration): void {
-            if (!this.containingModuleHasExportAssignment && (SyntaxUtilities.containsToken(node.modifiers, SyntaxKind.ExportKeyword) || this.isParsingAmbientModule)) {
-                result.setVarFlags(result.getVarFlags() | VariableFlags.Exported);
-            }
-            else {
-                result.setVarFlags(result.getVarFlags() & ~VariableFlags.Exported);
-            }
-        }
-
-        public visitHeritageClause(node: HeritageClauseSyntax): ASTList {
-            var start = this.position;
-            var array = new Array(node.typeNames.nonSeparatorCount());
-
-            this.movePast(node.extendsOrImplementsKeyword);
-            for (var i = 0, n = node.typeNames.childCount(); i < n; i++) {
-                if (i % 2 === 1) {
-                    this.movePast(node.typeNames.childAt(i));
-                }
-                else {
-                    var type = this.visitType(node.typeNames.childAt(i)).term;
-                    array[i / 2] = type;
-                }
-            }
-
-            var result = new ASTList(array);
-            this.setSpan(result, start, node);
-
-            return result;
-        }
-
-        private getModuleNames(node: ModuleDeclarationSyntax): Identifier[] {
-            var result: Identifier[] = [];
-
-            if (node.stringLiteral !== null) {
-                result.push(this.identifierFromToken(node.stringLiteral, /*isOptional:*/false));
-                this.movePast(node.stringLiteral);
-            }
-            else {
-                this.getModuleNamesHelper(node.moduleName, result);
-            }
-
-            return result;
-        }
-
-        private getModuleNamesHelper(name: INameSyntax, result: Identifier[]): void {
-            if (name.kind() === SyntaxKind.QualifiedName) {
-                var qualifiedName = <QualifiedNameSyntax>name;
-                this.getModuleNamesHelper(qualifiedName.left, result);
-                this.movePast(qualifiedName.dotToken);
-                result.push(this.identifierFromToken(qualifiedName.right, /*isOptional:*/ false));
-                this.movePast(qualifiedName.right);
-            }
-            else {
-                result.push(this.identifierFromToken(<ISyntaxToken>name, /*isOptional:*/ false));
-                this.movePast(name);
-            }
-        }
-
-        public visitModuleDeclaration(node: ModuleDeclarationSyntax): ModuleDeclaration {
-            var start = this.position;
-
-            var firstToken = node.firstToken();
-            var preComments = this.convertTokenLeadingComments(firstToken, start);
-            var postComments = this.convertNodeTrailingComments(node, node.closeBraceToken, start);
-
-            this.moveTo(node, node.moduleKeyword);
-            this.movePast(node.moduleKeyword);
-            var names = this.getModuleNames(node);
-            this.movePast(node.openBraceToken);
-
-            var savedIsParsingAmbientModule = this.isParsingAmbientModule;
-            if (SyntaxUtilities.containsToken(node.modifiers, SyntaxKind.DeclareKeyword) || this.isParsingDeclareFile) {
-                this.isParsingAmbientModule = true;
-            }
-
-            var savedContainingModuleHasExportAssignment = this.containingModuleHasExportAssignment;
-            this.containingModuleHasExportAssignment = ArrayUtilities.any(node.moduleElements.toArray(), m => m.kind() === SyntaxKind.ExportAssignment);
-
-            var members = this.visitSyntaxList(node.moduleElements);
-
-            this.isParsingAmbientModule = savedIsParsingAmbientModule;
-            this.containingModuleHasExportAssignment = savedContainingModuleHasExportAssignment;
-
-            var closeBracePosition = this.position;
-            this.movePast(node.closeBraceToken);
-            var closeBraceSpan = new ASTSpan();
-            this.setSpan(closeBraceSpan, closeBracePosition, node.closeBraceToken);
-
-            for (var i = names.length - 1; i >= 0; i--) {
-                var innerName = names[i];
-
-                var result = new ModuleDeclaration(innerName, members, closeBraceSpan);
-                this.setSpan(result, start, node);
-
-                result.setPreComments(preComments);
-                result.setPostComments(postComments);
-
-                preComments = null;
-                postComments = null;
-
-                // mark the inner module declarations as exported
-                if (i) {
-                    result.setModuleFlags(result.getModuleFlags() | ModuleFlags.Exported);
-                } else if (!this.containingModuleHasExportAssignment && (SyntaxUtilities.containsToken(node.modifiers, SyntaxKind.ExportKeyword) || this.isParsingAmbientModule)) {
-                    // outer module is exported if export key word or parsing ambient module
-                    result.setModuleFlags(result.getModuleFlags() | ModuleFlags.Exported);
-                }
-
-                // REVIEW: will also possibly need to re-parent comments as well
-
-                members = new ASTList([result]);
-            }
-
-            this.completeModuleDeclaration(node, result);
-
-            this.setSpan(result, start, node);
-            return result;
-        }
-
-        public completeModuleDeclaration(node: ModuleDeclarationSyntax, result: ModuleDeclaration): void {
-            // mark ambient if declare keyword or parsing ambient module or parsing declare file
-            if (SyntaxUtilities.containsToken(node.modifiers, SyntaxKind.DeclareKeyword) || this.isParsingAmbientModule || this.isParsingDeclareFile) {
-                result.setModuleFlags(result.getModuleFlags() | ModuleFlags.Ambient);
-            }
-            else {
-                result.setModuleFlags(result.getModuleFlags() & ~ModuleFlags.Ambient);
-            }
-        }
-
-        private hasDotDotDotParameter(parameters: ISeparatedSyntaxList): boolean {
-            for (var i = 0, n = parameters.nonSeparatorCount(); i < n; i++) {
-                if ((<ParameterSyntax>parameters.nonSeparatorAt(i)).dotDotDotToken) {
-                    return true;
-                }
-            }
-
-            return false;
-        }
-
-        public visitFunctionDeclaration(node: FunctionDeclarationSyntax): FunctionDeclaration {
-            var start = this.position;
-
-            this.moveTo(node, node.identifier);
-            var name = this.identifierFromToken(node.identifier, /*isOptional:*/ false);
-
-            this.movePast(node.identifier);
-
-            var typeParameters = node.callSignature.typeParameterList === null ? null : node.callSignature.typeParameterList.accept(this);
-            var parameters = node.callSignature.parameterList.accept(this);
-
-            var returnType = node.callSignature.typeAnnotation
-                ? node.callSignature.typeAnnotation.accept(this)
-                : null;
-
-            var block = node.block ? node.block.accept(this) : null;
-
-            this.movePast(node.semicolonToken);
-
-            var result = new FunctionDeclaration(name, block, false, typeParameters, parameters, returnType, this.hasDotDotDotParameter(node.callSignature.parameterList.parameters));
-            this.setCommentsAndSpan(result, start, node);
-
-            if (node.semicolonToken) {
-                result.setFunctionFlags(result.getFunctionFlags() | FunctionFlags.Signature);
-            }
-
-            this.completeFunctionDeclaration(node, result);
-
-            return result;
-        }
-
-        public completeFunctionDeclaration(node: FunctionDeclarationSyntax, result: FunctionDeclaration): void {
-            var flags = result.getFunctionFlags();
-            if (!this.containingModuleHasExportAssignment && (SyntaxUtilities.containsToken(node.modifiers, SyntaxKind.ExportKeyword) || this.isParsingAmbientModule)) {
-                flags = flags | FunctionFlags.Exported;
-            }
-            else {
-                flags = flags & ~FunctionFlags.Exported;
-            }
-
-            if (SyntaxUtilities.containsToken(node.modifiers, SyntaxKind.DeclareKeyword) || this.isParsingAmbientModule || this.isParsingDeclareFile) {
-                flags = flags | FunctionFlags.Ambient;
-            }
-            else {
-                flags = flags & ~FunctionFlags.Ambient;
-            }
-
-            result.setFunctionFlags(flags);
-        }
-
-        public visitEnumDeclaration(node: EnumDeclarationSyntax): ModuleDeclaration {
-            var start = this.position;
-
-            this.moveTo(node, node.identifier);
-            var name = this.identifierFromToken(node.identifier, /*isOptional:*/ false);
-            this.movePast(node.identifier);
-
-            this.movePast(node.openBraceToken);
-            var array: VariableStatement[] = new Array(node.enumElements.nonSeparatorCount());
-
-            var declarators: VariableDeclarator[] = [];
-            var lastConstantValue = null;
-
-            for (var i = 0, n = node.enumElements.childCount(); i < n; i++) {
-                if (i % 2 === 1) {
-                    this.movePast(node.enumElements.childAt(i));
-                }
-                else {
-                    var enumElement = <EnumElementSyntax>node.enumElements.childAt(i);
-                    var memberStart = this.position + enumElement.leadingTriviaWidth();
-
-                    var memberName = this.identifierFromToken(enumElement.propertyName, /*isOptional:*/ false);
-                    this.movePast(enumElement.propertyName);
-                    
-                    var init = enumElement.equalsValueClause !== null ? enumElement.equalsValueClause.accept(this) : null;
-
-                    lastConstantValue = this.determineConstantValue(enumElement.equalsValueClause, declarators);
-
-                    var declarator = new VariableDeclarator(memberName, new TypeReference(this.createRef(name.actualText, -1), 0), init);
-                    declarator.constantValue = lastConstantValue;
-
-<<<<<<< HEAD
-=======
-                    var declarator = new VariableDeclarator(memberName);
-                    declarator.init = memberValue;
-                    declarator.isImplicit = enumElement.equalsValueClause === null;
-                    // Note: Leave minChar, limChar as "-1" on typeExpr as this is a parsing artifact.
-                    declarator.typeExpr = new TypeReference(this.createRef(name.actualText, -1), 0);
->>>>>>> 569f5fb8
-                    declarator.setVarFlags(declarator.getVarFlags() | VariableFlags.Property);
-                    this.setSpanExplicit(declarator, memberStart, this.position);
-
-                    declarators.push(declarator);
-
-                    var declaration = new VariableDeclaration(new ASTList([declarator]));
-                    this.setSpanExplicit(declaration, memberStart, this.position);
-
-                    var statement = new VariableStatement(declaration);
-                    statement.setFlags(ASTFlags.EnumElement);
-                    this.setSpanExplicit(statement, memberStart, this.position);
-
-                    array[i / 2] = statement;
-
-                    // all enum members are exported
-                    declarator.setVarFlags(declarator.getVarFlags() | VariableFlags.Exported);
-                }
-            }
-
-            var members = new ASTList(array);
-
-            var closeBracePosition = this.position;
-            this.movePast(node.closeBraceToken);
-            var closeBraceSpan = new ASTSpan();
-            this.setSpan(closeBraceSpan, closeBracePosition, node.closeBraceToken);
-
-            var result = new ModuleDeclaration(name, members, closeBraceSpan);
-            this.setCommentsAndSpan(result, start, node);
-
-            var flags = result.getModuleFlags() | ModuleFlags.IsEnum;
-
-            if (!this.containingModuleHasExportAssignment && (SyntaxUtilities.containsToken(node.modifiers, SyntaxKind.ExportKeyword) || this.isParsingAmbientModule)) {
-                flags = flags | ModuleFlags.Exported;
-            }
-            
-            result.setModuleFlags(flags);
-
-            return result;
-        }
-
-        private determineConstantValue(equalsValue: EqualsValueClauseSyntax, declarators: VariableDeclarator[]): number {
-            var value = equalsValue === null ? null : equalsValue.value;
-            if (value === null) {
-                // If they provided no value, then our constant value is 0 if we're the first 
-                // element, or one greater than the last constant value.
-                if (declarators.length === 0) {
-                    return 0;
-                }
-                else {
-                    var lastConstantValue = ArrayUtilities.last(declarators).constantValue;
-                    return lastConstantValue !== null ? lastConstantValue + 1 : null;
-                }
-            }
-            else {
-                return this.computeConstantValue(value, declarators);
-            }
-        }
-
-        private computeConstantValue(expression: IExpressionSyntax, declarators: VariableDeclarator[]): number {
-            if (Syntax.isIntegerLiteral(expression)) {
-                // Always produce a value for an integer literal.
-                var token: ISyntaxToken;
-                switch (expression.kind()) {
-                    case SyntaxKind.PlusExpression:
-                    case SyntaxKind.NegateExpression:
-                        token = <ISyntaxToken>(<PrefixUnaryExpressionSyntax>expression).operand;
-                        break;
-                    default:
-                        token = <ISyntaxToken>expression;
-                }
-
-                var value = token.value();
-                return value && expression.kind() === SyntaxKind.NegateExpression ? -value : value;
-            }
-            else if (this.compilationSettings.propagateConstants) {
-                switch (expression.kind()) {
-                    case SyntaxKind.IdentifierName:
-                        // If it's a name, see if we already had an enum value named this.  If so,
-                        // return that value.
-                        var variableDeclarator = ArrayUtilities.firstOrDefault(declarators, d => d.id.text() === (<ISyntaxToken>expression).valueText());
-                        return variableDeclarator ? variableDeclarator.constantValue : null;
-
-                    case SyntaxKind.LeftShiftExpression:
-                        // Handle the common case of a left shifted value.
-                        var binaryExpression = <BinaryExpressionSyntax>expression;
-                        return this.computeConstantValue(binaryExpression.left, declarators) << this.computeConstantValue(binaryExpression.right, declarators);
-                }
-
-                // TODO: add more cases.
-                return null;
-            }
-            else {
-                // Wasn't an integer literal, and we're not aggressively propagating constants.
-                // There is no constant value for this expression.
-                return null;
-            }
-        }
-
-        public visitEnumElement(node: EnumElementSyntax): void {
-            // Processing enum elements should be handled from inside visitEnumDeclaration.
-            throw Errors.invalidOperation();
-        }
-
-        public visitImportDeclaration(node: ImportDeclarationSyntax): ImportDeclaration {
-            var start = this.position;
-
-            this.moveTo(node, node.identifier);
-            var name = this.identifierFromToken(node.identifier, /*isOptional:*/ false);
-            this.movePast(node.identifier);
-            this.movePast(node.equalsToken);
-            var alias = node.moduleReference.accept(this);
-            this.movePast(node.semicolonToken);
-
-            var result = new ImportDeclaration(name, alias);
-            this.setCommentsAndSpan(result, start, node);
-
-            result.isDynamicImport = node.moduleReference.kind() === SyntaxKind.ExternalModuleReference;
-
-            return result;
-        }
-
-        public visitExportAssignment(node: ExportAssignmentSyntax): ExportAssignment {
-            var start = this.position;
-
-            this.moveTo(node, node.identifier);
-            var name = this.identifierFromToken(node.identifier, /*isOptional:*/ false);
-            this.movePast(node.identifier);
-            this.movePast(node.semicolonToken);
-
-            var result = new ExportAssignment(name);
-            this.setSpan(result, start, node);
-
-            return result;
-        }
-
-        public visitVariableStatement(node: VariableStatementSyntax): VariableStatement {
-            var start = this.position;
-
-            var preComments: Comment[] = null;
-            if (node.modifiers.childCount() > 0) {
-                preComments = this.convertTokenLeadingComments(node.modifiers.firstToken(), start);
-            }
-
-            this.moveTo(node, node.variableDeclaration);
-
-            var declaration = node.variableDeclaration.accept(this);
-            this.movePast(node.semicolonToken);
-
-            for (var i = 0, n = declaration.declarators.members.length; i < n; i++) {
-                var varDecl = <VariableDeclarator>declaration.declarators.members[i];
-
-                if (i === 0) {
-                    varDecl.setPreComments(this.mergeComments(preComments, varDecl.preComments()));
-                }
-
-                var flags = varDecl.getVarFlags();
-                if (!this.containingModuleHasExportAssignment && (SyntaxUtilities.containsToken(node.modifiers, SyntaxKind.ExportKeyword) || this.isParsingAmbientModule)) {
-                    flags = flags | VariableFlags.Exported;
-                }
-                else {
-                    flags = flags & ~VariableFlags.Exported;
-                }
-
-                if (SyntaxUtilities.containsToken(node.modifiers, SyntaxKind.DeclareKeyword) || this.isParsingAmbientModule || this.isParsingDeclareFile) {
-                    flags = flags | VariableFlags.Ambient;
-                }
-                else {
-                    flags = flags & ~VariableFlags.Ambient;
-                }
-
-                varDecl.setVarFlags(flags);
-            }
-
-            var result = new VariableStatement(declaration);
-            this.setSpan(result, start, node);
-
-            return result;
-        }
-
-        public visitVariableDeclaration(node: VariableDeclarationSyntax): VariableDeclaration {
-            var start = this.position;
-
-            var firstToken = node.firstToken();
-            var preComments = this.convertTokenLeadingComments(firstToken, start);
-            var postComments = this.convertNodeTrailingComments(node, node.lastToken(), start);
-
-            this.moveTo(node, node.variableDeclarators);
-            var variableDecls = this.visitSeparatedSyntaxList(node.variableDeclarators);
-
-            for (var i = 0; i < variableDecls.members.length; i++) {
-                if (i === 0) {
-                    variableDecls.members[i].setPreComments(preComments);
-                    variableDecls.members[i].setPostComments(postComments);
-                }
-            }
-
-            var result = new VariableDeclaration(variableDecls);
-            this.setSpan(result, start, node);
-
-            return result;
-        }
-
-        public visitVariableDeclarator(node: VariableDeclaratorSyntax): VariableDeclarator {
-            var start = this.position;
-            var name = this.identifierFromToken(node.identifier, /*isOptional:*/ false);
-            this.movePast(node.identifier);
-            var typeExpr = node.typeAnnotation ? node.typeAnnotation.accept(this) : null;
-            var init = node.equalsValueClause ? node.equalsValueClause.accept(this) : null;
-
-            var result = new VariableDeclarator(name, typeExpr, init);
-            this.setSpan(result, start, node);
-
-            if (init && init.nodeType() === NodeType.FunctionDeclaration) {
-                var funcDecl = <FunctionDeclaration>init;
-                funcDecl.hint = name.actualText;
-            }
-
-            // TODO: more flags
-
-            return result;
-        }
-
-        public visitEqualsValueClause(node: EqualsValueClauseSyntax): AST {
-            var afterEqualsComments = this.convertTokenTrailingComments(node.equalsToken,
-                this.position + node.equalsToken.leadingTriviaWidth() + node.equalsToken.width());
-
-            this.movePast(node.equalsToken);
-            var result: AST = node.value.accept(this);
-            result.setPreComments(this.mergeComments(afterEqualsComments, result.preComments()));
-
-            return result;
-        }
-
-        private getUnaryExpressionNodeType(kind: SyntaxKind): NodeType {
-            switch (kind) {
-                case SyntaxKind.PlusExpression: return NodeType.PlusExpression;
-                case SyntaxKind.NegateExpression: return NodeType.NegateExpression;
-                case SyntaxKind.BitwiseNotExpression: return NodeType.BitwiseNotExpression;
-                case SyntaxKind.LogicalNotExpression: return NodeType.LogicalNotExpression;
-                case SyntaxKind.PreIncrementExpression: return NodeType.PreIncrementExpression;
-                case SyntaxKind.PreDecrementExpression: return NodeType.PreDecrementExpression;
-                default:
-                    throw Errors.invalidOperation();
-            }
-        }
-
-        public visitPrefixUnaryExpression(node: PrefixUnaryExpressionSyntax): UnaryExpression {
-            var start = this.position;
-
-            this.movePast(node.operatorToken);
-            var operand = node.operand.accept(this);
-
-            var result = new UnaryExpression(this.getUnaryExpressionNodeType(node.kind()), operand, null);
-            this.setSpan(result, start, node);
-
-            return result;
-        }
-
-        private isOnSingleLine(start: number, end: number): boolean {
-            return this.lineMap.getLineNumberFromPosition(start) === this.lineMap.getLineNumberFromPosition(end);
-        }
-
-        public visitArrayLiteralExpression(node: ArrayLiteralExpressionSyntax): UnaryExpression {
-            var start = this.position;
-            var openStart = this.position + node.openBracketToken.leadingTriviaWidth();
-            this.movePast(node.openBracketToken);
-
-            var expressions = this.visitSeparatedSyntaxList(node.expressions);
-
-            var closeStart = this.position + node.closeBracketToken.leadingTriviaWidth();
-            this.movePast(node.closeBracketToken);
-
-            var result = new UnaryExpression(NodeType.ArrayLiteralExpression, expressions, null);
-            this.setSpan(result, start, node);
-
-            if (this.isOnSingleLine(openStart, closeStart)) {
-                result.setFlags(result.getFlags() | ASTFlags.SingleLine);
-            }
-
-            return result;
-        }
-
-        public visitOmittedExpression(node: OmittedExpressionSyntax): OmittedExpression {
-            var start = this.position;
-
-            var result = new OmittedExpression();
-            this.setSpan(result, start, node);
-
-            return result;
-        }
-
-        public visitParenthesizedExpression(node: ParenthesizedExpressionSyntax): ParenthesizedExpression {
-            var start = this.position;
-
-            this.movePast(node.openParenToken);
-            var expr = node.expression.accept(this);
-            this.movePast(node.closeParenToken);
-
-            var result = new ParenthesizedExpression(expr);
-            this.setSpan(result, start, node);
-
-            return result;
-        }
-
-        private getArrowFunctionStatements(body: ISyntaxNodeOrToken): Block {
-            if (body.kind() === SyntaxKind.Block) {
-                return body.accept(this);
-            }
-            else {
-                var expression = body.accept(this);
-                var returnStatement = new ReturnStatement(expression);
-
-                // Copy any comments before the body of the arrow function to the return statement.
-                // This is necessary for emitting correctness so we don't emit something like this:
-                //
-                //      return
-                //          // foo
-                //          this.foo();
-                //
-                // Because of ASI, this gets parsed as "return;" which is *not* what we want for
-                // proper semantics.
-                returnStatement.setPreComments(expression.preComments());
-                expression.setPreComments(null);
-                
-                var statements = new ASTList([returnStatement]);
-
-                var block = new Block(statements, statements.members[0]);
-                return block;
-            }
-        }
-
-        public visitSimpleArrowFunctionExpression(node: SimpleArrowFunctionExpressionSyntax): FunctionDeclaration {
-            var start = this.position;
-
-            var identifier = this.identifierFromToken(node.identifier, /*isOptional:*/ false);
-            this.movePast(node.identifier);
-            this.movePast(node.equalsGreaterThanToken);
-
-            var parameter = new Parameter(identifier, null, null, false);
-            this.setSpanExplicit(parameter, identifier.minChar, identifier.limChar);
-
-            var parameters = new ASTList([parameter]);
-
-            var statements = this.getArrowFunctionStatements(node.body);
-
-            var result = new FunctionDeclaration(null, statements, /*isConstructor:*/ false, null, parameters, null, false);
-            this.setSpan(result, start, node);
-
-            result.setFunctionFlags(result.getFunctionFlags() | FunctionFlags.IsFunctionExpression | FunctionFlags.IsFatArrowFunction);
-
-            return result;
-        }
-
-        public visitParenthesizedArrowFunctionExpression(node: ParenthesizedArrowFunctionExpressionSyntax): FunctionDeclaration {
-            var start = this.position;
-
-            var typeParameters = node.callSignature.typeParameterList === null ? null : node.callSignature.typeParameterList.accept(this);
-            var parameters = node.callSignature.parameterList.accept(this);
-            var returnType = node.callSignature.typeAnnotation ? node.callSignature.typeAnnotation.accept(this) : null;
-            this.movePast(node.equalsGreaterThanToken);
-
-            var block = this.getArrowFunctionStatements(node.body);
-
-            var result = new FunctionDeclaration(null, block, /*isConstructor:*/ false, typeParameters, parameters, returnType, this.hasDotDotDotParameter(node.callSignature.parameterList.parameters));
-            this.setCommentsAndSpan(result, start, node);
-
-            result.setFunctionFlags(result.getFunctionFlags() | FunctionFlags.IsFunctionExpression | FunctionFlags.IsFatArrowFunction);
-
-            return result;
-        }
-
-        public visitType(type: ITypeSyntax): TypeReference {
-            var result: TypeReference;
-            if (type.isToken()) {
-                var start = this.position;
-                result = new TypeReference(type.accept(this), 0);
-                this.setSpan(result, start, type);
-            }
-            else {
-                result = type.accept(this);
-            }
-
-            return result;
-        }
-
-        public visitQualifiedName(node: QualifiedNameSyntax): TypeReference {
-            var start = this.position;
-            var left = this.visitType(node.left).term;
-            this.movePast(node.dotToken);
-            var right = this.identifierFromToken(node.right, /*isOptional:*/ false);
-            this.movePast(node.right);
-
-            var term = new BinaryExpression(NodeType.MemberAccessExpression, left, right);
-            this.setSpan(term, start, node);
-
-            var result = new TypeReference(term, 0);
-            this.copySpan(term, result);
-
-            return result;
-        }
-
-        public visitTypeArgumentList(node: TypeArgumentListSyntax): ASTList {
-            var array = new Array(node.typeArguments.nonSeparatorCount());
-
-            this.movePast(node.lessThanToken);
-
-            var start = this.position;
-
-            for (var i = 0, n = node.typeArguments.childCount(); i < n; i++) {
-                if (i % 2 === 1) {
-                    this.movePast(node.typeArguments.childAt(i));
-                }
-                else {
-                    array[i / 2] = this.visitType(node.typeArguments.childAt(i));
-                }
-            }
-            this.movePast(node.greaterThanToken);
-            
-            var result = new ASTList(array);
-            this.setSpan(result, start, node.typeArguments);
-
-            return result;
-        }
-
-        public visitConstructorType(node: ConstructorTypeSyntax): TypeReference {
-            var start = this.position;
-
-            this.movePast(node.newKeyword);
-            var typeParameters = node.typeParameterList === null ? null : node.typeParameterList.accept(this);
-            var parameters = node.parameterList.accept(this);
-            this.movePast(node.equalsGreaterThanToken);
-            var returnType = node.type ? this.visitType(node.type) : null;
-
-            var funcDecl = new FunctionDeclaration(null, null, false, typeParameters, parameters, returnType, this.hasDotDotDotParameter(node.parameterList.parameters));
-            this.setSpan(funcDecl, start, node);
-
-            funcDecl.setFunctionFlags(funcDecl.getFunctionFlags() | FunctionFlags.Signature | FunctionFlags.ConstructMember);
-
-            funcDecl.setFlags(funcDecl.getFlags() | ASTFlags.TypeReference);
-            funcDecl.hint = "_construct";
-            funcDecl.classDecl = null;
-
-            var result = new TypeReference(funcDecl, 0);
-            this.copySpan(funcDecl, result);
-
-            return result;
-        }
-
-        public visitFunctionType(node: FunctionTypeSyntax): TypeReference {
-            var start = this.position;
-            var typeParameters = node.typeParameterList === null ? null : node.typeParameterList.accept(this);
-            var parameters = node.parameterList.accept(this);
-            this.movePast(node.equalsGreaterThanToken);
-            var returnType = node.type ? this.visitType(node.type) : null;
-
-            var funcDecl = new FunctionDeclaration(null, null, false, typeParameters, parameters, returnType, this.hasDotDotDotParameter(node.parameterList.parameters));
-            this.setSpan(funcDecl, start, node);
-
-            funcDecl.setFlags(funcDecl.getFunctionFlags() | FunctionFlags.Signature);
-            funcDecl.setFlags(funcDecl.getFlags() | ASTFlags.TypeReference);
-
-            var result = new TypeReference(funcDecl, 0);
-            this.copySpan(funcDecl, result);
-
-            return result;
-        }
-
-        public visitObjectType(node: ObjectTypeSyntax): TypeReference {
-            var start = this.position;
-
-            this.movePast(node.openBraceToken);
-            var typeMembers = this.visitSeparatedSyntaxList(node.typeMembers);
-            this.movePast(node.closeBraceToken);
-
-            var interfaceDecl = new InterfaceDeclaration(
-                new Identifier("__anonymous", "__anonymous"), null, typeMembers, null, null, /*isObjectTypeLiteral:*/ true);
-            this.setSpan(interfaceDecl, start, node);
-
-            interfaceDecl.setFlags(interfaceDecl.getFlags() | ASTFlags.TypeReference);
-
-            var result = new TypeReference(interfaceDecl, 0);
-            this.copySpan(interfaceDecl, result);
-
-            return result;
-        }
-
-        public visitArrayType(node: ArrayTypeSyntax): TypeReference {
-            var start = this.position;
-
-            var result: TypeReference;
-            var underlying = this.visitType(node.type);
-            this.movePast(node.openBracketToken);
-            this.movePast(node.closeBracketToken);
-
-            if (underlying.nodeType() === NodeType.TypeRef) {
-                result = <TypeReference>underlying;
-                result.arrayCount++;
-            }
-            else {
-                result = new TypeReference(underlying, 1);
-            }
-
-            result.setFlags(result.getFlags() | ASTFlags.TypeReference);
-
-            this.setSpan(result, start, node);
-            return result;
-        }
-
-        public visitGenericType(node: GenericTypeSyntax): TypeReference {
-            var start = this.position;
-
-            var underlying = this.visitType(node.name).term;
-            var typeArguments = node.typeArgumentList.accept(this);
-
-            var genericType = new GenericType(underlying, typeArguments);
-            this.setSpan(genericType, start, node);
-
-            genericType.setFlags(genericType.getFlags() | ASTFlags.TypeReference);
-
-            var result = new TypeReference(genericType, 0);
-            this.copySpan(genericType, result);
-
-            return result;
-        }
-
-        public visitTypeAnnotation(node: TypeAnnotationSyntax): TypeReference {
-            this.movePast(node.colonToken);
-            return this.visitType(node.type);
-        }
-
-        public visitBlock(node: BlockSyntax): Block {
-            var start = this.position;
-
-            this.movePast(node.openBraceToken);
-            var statements = this.visitSyntaxList(node.statements);
-            var closeBracePosition = this.position;
-
-            var closeBraceLeadingComments = this.convertTokenLeadingComments(node.closeBraceToken, this.position);
-            this.movePast(node.closeBraceToken);
-            var closeBraceSpan = new ASTSpan();
-            this.setSpan(closeBraceSpan, closeBracePosition, node.closeBraceToken);
-
-            var result = new Block(statements, closeBraceSpan);
-            this.setSpan(result, start, node);
-
-            result.closeBraceLeadingComments = closeBraceLeadingComments;
-
-            return result;
-        }
-
-        public visitParameter(node: ParameterSyntax): Parameter {
-            var start = this.position;
-
-            this.moveTo(node, node.identifier);
-            var identifier = this.identifierFromToken(node.identifier, !!node.questionToken);
-            this.movePast(node.identifier);
-            this.movePast(node.questionToken);
-            var typeExpr = node.typeAnnotation ? node.typeAnnotation.accept(this) : null;
-            var init = node.equalsValueClause ? node.equalsValueClause.accept(this) : null;
-
-            var result = new Parameter(identifier, typeExpr, init, !!node.questionToken);
-            this.setCommentsAndSpan(result, start, node);
-
-            if (node.publicOrPrivateKeyword) {
-                if (node.publicOrPrivateKeyword.kind() === SyntaxKind.PublicKeyword) {
-                    result.setVarFlags(result.getVarFlags() | VariableFlags.Property| VariableFlags.Public);
-                }
-                else {
-                    result.setVarFlags(result.getVarFlags() | VariableFlags.Property| VariableFlags.Private);
-                }
-            }
-
-            if (node.equalsValueClause || node.dotDotDotToken) {
-                result.setFlags(result.getFlags() | ASTFlags.OptionalName);
-            }
-
-            return result;
-        }
-
-        public visitMemberAccessExpression(node: MemberAccessExpressionSyntax): BinaryExpression {
-            var start = this.position;
-
-            var expression: AST = node.expression.accept(this);
-            this.movePast(node.dotToken);
-            var name = this.identifierFromToken(node.name, /*isOptional:*/ false);
-            this.movePast(node.name);
-
-            var result = new BinaryExpression(NodeType.MemberAccessExpression, expression, name);
-            this.setSpan(result, start, node);
-
-            return result;
-        }
-
-        public visitPostfixUnaryExpression(node: PostfixUnaryExpressionSyntax): UnaryExpression {
-            var start = this.position;
-
-            var operand = node.operand.accept(this);
-            this.movePast(node.operatorToken);
-
-            var result = new UnaryExpression(node.kind() === SyntaxKind.PostIncrementExpression ? NodeType.PostIncrementExpression : NodeType.PostDecrementExpression, operand, null);
-            this.setSpan(result, start, node);
-
-            return result;
-        }
-
-        public visitElementAccessExpression(node: ElementAccessExpressionSyntax): BinaryExpression {
-            var start = this.position;
-
-            var expression = node.expression.accept(this);
-            this.movePast(node.openBracketToken);
-            var argumentExpression = node.argumentExpression.accept(this);
-            this.movePast(node.closeBracketToken);
-
-            var result = new BinaryExpression(NodeType.ElementAccessExpression, expression, argumentExpression);
-            this.setSpan(result, start, node);
-
-            return result;
-        }
-
-        private convertArgumentListArguments(node: ArgumentListSyntax) {
-            if (node === null) {
-                return null;
-            }
-
-            var start = this.position;
-
-            this.movePast(node.openParenToken);
-
-            var result = this.visitSeparatedSyntaxList(node.arguments);
-
-            if (node.arguments.fullWidth() === 0 && node.closeParenToken.fullWidth() === 0) {
-                // If the argument list was empty, and closing paren is missing, set the argument ofsets to be the open paren trivia
-                var openParenTokenEnd = start + node.openParenToken.leadingTriviaWidth() + node.openParenToken.width();
-                this.setSpanExplicit(result, openParenTokenEnd, openParenTokenEnd + node.openParenToken.trailingTriviaWidth());
-            }
-
-            var closeParenPos = this.position;
-            this.movePast(node.closeParenToken);
-            var closeParenSpan = new ASTSpan();
-            this.setSpan(closeParenSpan, closeParenPos, node.closeParenToken);
-            
-            return {
-                argumentList: result,
-                closeParenSpan: closeParenSpan
-            };
-        }
-
-        public visitInvocationExpression(node: InvocationExpressionSyntax): InvocationExpression {
-            var start = this.position;
-
-            var expression = node.expression.accept(this);
-            var typeArguments = node.argumentList.typeArgumentList !== null
-                ? node.argumentList.typeArgumentList.accept(this)
-                : null;
-            var argumentList = this.convertArgumentListArguments(node.argumentList);
-
-            var result = new InvocationExpression(expression, typeArguments,
-                argumentList ? argumentList.argumentList : null, argumentList ? argumentList.closeParenSpan : null);
-            this.setSpan(result, start, node);
-
-            return result;
-        }
-
-        public visitArgumentList(node: ArgumentListSyntax): ASTList {
-            // Processing argument lists should be handled from inside visitInvocationExpression or 
-            // visitObjectCreationExpression.
-            throw Errors.invalidOperation();
-        }
-
-        private getBinaryExpressionNodeType(node: BinaryExpressionSyntax): NodeType {
-            switch (node.kind()) {
-                case SyntaxKind.CommaExpression: return NodeType.CommaExpression;
-                case SyntaxKind.AssignmentExpression: return NodeType.AssignmentExpression;
-                case SyntaxKind.AddAssignmentExpression: return NodeType.AddAssignmentExpression;
-                case SyntaxKind.SubtractAssignmentExpression: return NodeType.SubtractAssignmentExpression;
-                case SyntaxKind.MultiplyAssignmentExpression: return NodeType.MultiplyAssignmentExpression;
-                case SyntaxKind.DivideAssignmentExpression: return NodeType.DivideAssignmentExpression;
-                case SyntaxKind.ModuloAssignmentExpression: return NodeType.ModuloAssignmentExpression;
-                case SyntaxKind.AndAssignmentExpression: return NodeType.AndAssignmentExpression;
-                case SyntaxKind.ExclusiveOrAssignmentExpression: return NodeType.ExclusiveOrAssignmentExpression;
-                case SyntaxKind.OrAssignmentExpression: return NodeType.OrAssignmentExpression;
-                case SyntaxKind.LeftShiftAssignmentExpression: return NodeType.LeftShiftAssignmentExpression;
-                case SyntaxKind.SignedRightShiftAssignmentExpression: return NodeType.SignedRightShiftAssignmentExpression;
-                case SyntaxKind.UnsignedRightShiftAssignmentExpression: return NodeType.UnsignedRightShiftAssignmentExpression;
-                case SyntaxKind.LogicalOrExpression: return NodeType.LogicalOrExpression;
-                case SyntaxKind.LogicalAndExpression: return NodeType.LogicalAndExpression;
-                case SyntaxKind.BitwiseOrExpression: return NodeType.BitwiseOrExpression;
-                case SyntaxKind.BitwiseExclusiveOrExpression: return NodeType.BitwiseExclusiveOrExpression;
-                case SyntaxKind.BitwiseAndExpression: return NodeType.BitwiseAndExpression;
-                case SyntaxKind.EqualsWithTypeConversionExpression: return NodeType.EqualsWithTypeConversionExpression;
-                case SyntaxKind.NotEqualsWithTypeConversionExpression: return NodeType.NotEqualsWithTypeConversionExpression;
-                case SyntaxKind.EqualsExpression: return NodeType.EqualsExpression;
-                case SyntaxKind.NotEqualsExpression: return NodeType.NotEqualsExpression;
-                case SyntaxKind.LessThanExpression: return NodeType.LessThanExpression;
-                case SyntaxKind.GreaterThanExpression: return NodeType.GreaterThanExpression;
-                case SyntaxKind.LessThanOrEqualExpression: return NodeType.LessThanOrEqualExpression;
-                case SyntaxKind.GreaterThanOrEqualExpression: return NodeType.GreaterThanOrEqualExpression;
-                case SyntaxKind.InstanceOfExpression: return NodeType.InstanceOfExpression;
-                case SyntaxKind.InExpression: return NodeType.InExpression;
-                case SyntaxKind.LeftShiftExpression: return NodeType.LeftShiftExpression;
-                case SyntaxKind.SignedRightShiftExpression: return NodeType.SignedRightShiftExpression;
-                case SyntaxKind.UnsignedRightShiftExpression: return NodeType.UnsignedRightShiftExpression;
-                case SyntaxKind.MultiplyExpression: return NodeType.MultiplyExpression;
-                case SyntaxKind.DivideExpression: return NodeType.DivideExpression;
-                case SyntaxKind.ModuloExpression: return NodeType.ModuloExpression;
-                case SyntaxKind.AddExpression: return NodeType.AddExpression;
-                case SyntaxKind.SubtractExpression: return NodeType.SubtractExpression;
-            }
-
-            throw Errors.invalidOperation();
-        }
-
-        public visitBinaryExpression(node: BinaryExpressionSyntax): BinaryExpression {
-            var start = this.position;
-
-            var nodeType = this.getBinaryExpressionNodeType(node);
-            var left = node.left.accept(this);
-            this.movePast(node.operatorToken);
-            var right = node.right.accept(this);
-
-            var result = new BinaryExpression(nodeType, left, right);
-            this.setSpan(result, start, node);
-
-            if (right.nodeType() === NodeType.FunctionDeclaration) {
-                var id = left.nodeType() === NodeType.MemberAccessExpression ? (<BinaryExpression>left).operand2 : left;
-                var idHint: string = id.nodeType() === NodeType.Name ? id.actualText : null;
-
-                var funcDecl = <FunctionDeclaration>right;
-                funcDecl.hint = idHint;
-            }
-
-            return result;
-        }
-
-        public visitConditionalExpression(node: ConditionalExpressionSyntax): ConditionalExpression {
-            var start = this.position;
-
-            var condition = node.condition.accept(this);
-            this.movePast(node.questionToken);
-            var whenTrue = node.whenTrue.accept(this);
-            this.movePast(node.colonToken);
-            var whenFalse = node.whenFalse.accept(this)
-
-            var result = new ConditionalExpression(condition, whenTrue, whenFalse);
-            this.setSpan(result, start, node);
-
-            return result;
-        }
-
-        public visitConstructSignature(node: ConstructSignatureSyntax): FunctionDeclaration {
-            var start = this.position;
-
-            this.movePast(node.newKeyword);
-            var typeParameters = node.callSignature.typeParameterList === null ? null : node.callSignature.typeParameterList.accept(this);
-            var parameters = node.callSignature.parameterList.accept(this);
-            var returnType = node.callSignature.typeAnnotation ? node.callSignature.typeAnnotation.accept(this) : null;
-
-            var result = new FunctionDeclaration(null, null, /*isConstructor:*/ false, typeParameters, parameters, returnType, this.hasDotDotDotParameter(node.callSignature.parameterList.parameters));
-            this.setCommentsAndSpan(result, start, node);
-
-            result.hint = "_construct";
-            result.setFunctionFlags(result.getFunctionFlags() | FunctionFlags.ConstructMember | FunctionFlags.Method | FunctionFlags.Signature);
-
-            return result;
-        }
-
-        public visitMethodSignature(node: MethodSignatureSyntax): FunctionDeclaration {
-            var start = this.position;
-
-            var name = this.identifierFromToken(node.propertyName, !!node.questionToken);
-            this.movePast(node.propertyName);
-            this.movePast(node.questionToken);
-
-            var typeParameters = node.callSignature.typeParameterList ? node.callSignature.typeParameterList.accept(this) : null;
-            var parameters = node.callSignature.parameterList.accept(this);
-            var returnType = node.callSignature.typeAnnotation ? node.callSignature.typeAnnotation.accept(this) : null;
-
-            var result = new FunctionDeclaration(name, null, false, typeParameters, parameters, returnType, this.hasDotDotDotParameter(node.callSignature.parameterList.parameters));
-            this.setCommentsAndSpan(result, start, node);
-
-            result.setFunctionFlags(result.getFunctionFlags() | FunctionFlags.Method | FunctionFlags.Signature);
-
-            return result;
-        }
-
-        public visitIndexSignature(node: IndexSignatureSyntax): FunctionDeclaration {
-            var start = this.position;
-
-            this.movePast(node.openBracketToken);
-
-            var parameter = node.parameter.accept(this);
-
-            this.movePast(node.closeBracketToken);
-            var returnType = node.typeAnnotation ? node.typeAnnotation.accept(this) : null;
-
-            var name = new Identifier("__item", "__item");
-            this.setSpanExplicit(name, start, start);   // 0 length name.
-
-            var parameters = new ASTList([parameter]);
-
-            var result = new FunctionDeclaration(name, null, /*isConstructor:*/ false, null, parameters, returnType, false);
-            this.setCommentsAndSpan(result, start, node);
-
-            result.setFunctionFlags(result.getFunctionFlags() | FunctionFlags.IndexerMember | FunctionFlags.Method | FunctionFlags.Signature);
-
-            return result;
-        }
-
-        public visitPropertySignature(node: PropertySignatureSyntax): VariableDeclarator {
-            var start = this.position;
-
-            var name = this.identifierFromToken(node.propertyName, !!node.questionToken);
-            this.movePast(node.propertyName);
-            this.movePast(node.questionToken);
-            var typeExpr = node.typeAnnotation ? node.typeAnnotation.accept(this) : null;
-
-            var result = new VariableDeclarator(name, typeExpr, null);
-            this.setCommentsAndSpan(result, start, node);
-
-            result.setVarFlags(result.getVarFlags() | VariableFlags.Property);
-
-            return result;
-        }
-
-        public visitParameterList(node: ParameterListSyntax): ASTList {
-            var start = this.position;
-
-            var openParenToken = node.openParenToken;
-            this.previousTokenTrailingComments = this.convertTokenTrailingComments(
-                openParenToken, start + openParenToken.leadingTriviaWidth() + openParenToken.width());
-
-            this.movePast(node.openParenToken);
-            var result = this.visitSeparatedSyntaxList(node.parameters);
-            this.movePast(node.closeParenToken);
-
-            return result;
-        }
-
-        public visitCallSignature(node: CallSignatureSyntax): FunctionDeclaration {
-            var start = this.position;
-
-            var typeParameters = node.typeParameterList === null ? null : node.typeParameterList.accept(this);
-            var parameters = node.parameterList.accept(this);
-            var returnType = node.typeAnnotation ? node.typeAnnotation.accept(this) : null;
-
-            var result = new FunctionDeclaration(null, null, /*isConstructor:*/ false, typeParameters, parameters, returnType, this.hasDotDotDotParameter(node.parameterList.parameters));
-            this.setCommentsAndSpan(result, start, node);
-
-            result.hint = "_call";
-            result.setFunctionFlags(result.getFunctionFlags() | FunctionFlags.CallMember | FunctionFlags.Method | FunctionFlags.Signature);
-
-            return result;
-        }
-
-        public visitTypeParameterList(node: TypeParameterListSyntax): ASTList {
-            this.movePast(node.lessThanToken);
-            var result = this.visitSeparatedSyntaxList(node.typeParameters);
-            this.movePast(node.greaterThanToken);
-
-            return result;
-        }
-
-        public visitTypeParameter(node: TypeParameterSyntax): TypeParameter {
-            var start = this.position;
-
-            var identifier = this.identifierFromToken(node.identifier, /*isOptional:*/ false);
-            this.movePast(node.identifier);
-            var constraint = node.constraint ? node.constraint.accept(this) : null;
-
-            var result = new TypeParameter(identifier, constraint);
-            this.setSpan(result, start, node);
-
-            return result;
-        }
-
-        public visitConstraint(node: ConstraintSyntax): TypeReference {
-            this.movePast(node.extendsKeyword);
-            return this.visitType(node.type);
-        }
-
-        public visitIfStatement(node: IfStatementSyntax): IfStatement {
-            var start = this.position;
-
-            this.moveTo(node, node.condition);
-            var condition = node.condition.accept(this);
-            this.movePast(node.closeParenToken);
-            var thenBod = node.statement.accept(this);
-            var elseBod = node.elseClause ? node.elseClause.accept(this) : null;
-
-            var result = new IfStatement(condition, thenBod, elseBod);
-            this.setSpan(result, start, node);
-
-            return result;
-        }
-
-        public visitElseClause(node: ElseClauseSyntax): AST {
-            this.movePast(node.elseKeyword);
-            return node.statement.accept(this);
-        }
-
-        public visitExpressionStatement(node: ExpressionStatementSyntax): ExpressionStatement {
-            var start = this.position;
-
-            var expression = node.expression.accept(this);
-            this.movePast(node.semicolonToken);
-
-            var result = new ExpressionStatement(expression);
-            this.setCommentsAndSpan(result, start, node);
-
-            return result;
-        }
-
-        public visitConstructorDeclaration(node: ConstructorDeclarationSyntax): FunctionDeclaration {
-            var start = this.position;
-
-            this.moveTo(node, node.parameterList);
-            var parameters = node.parameterList.accept(this);
-
-            var block = node.block ? node.block.accept(this) : null;
-
-            this.movePast(node.semicolonToken);
-
-            var result = new FunctionDeclaration(null, block, /*isConstructor:*/ true, null, parameters, null, this.hasDotDotDotParameter(node.parameterList.parameters));
-            this.setCommentsAndSpan(result, start, node);
-
-            if (node.semicolonToken) {
-                result.setFunctionFlags(result.getFunctionFlags() | FunctionFlags.Signature);
-            }
-
-            return result;
-        }
-
-        public visitMemberFunctionDeclaration(node: MemberFunctionDeclarationSyntax): FunctionDeclaration {
-            var start = this.position;
-
-            this.moveTo(node, node.propertyName);
-            var name = this.identifierFromToken(node.propertyName, /*isOptional:*/ false);
-            
-            this.movePast(node.propertyName);
-
-            var typeParameters = node.callSignature.typeParameterList === null ? null : node.callSignature.typeParameterList.accept(this);
-            var parameters = node.callSignature.parameterList.accept(this);
-            var returnType = node.callSignature.typeAnnotation
-                ? node.callSignature.typeAnnotation.accept(this)
-                : null;
-
-            var block = node.block ? node.block.accept(this) : null;
-            this.movePast(node.semicolonToken);
-
-            var result = new FunctionDeclaration(name, block, /*isConstructor:*/ false, typeParameters, parameters, returnType, this.hasDotDotDotParameter(node.callSignature.parameterList.parameters));
-            this.setCommentsAndSpan(result, start, node);
-
-            var flags = result.getFunctionFlags();
-            if (node.semicolonToken) {
-                flags = flags | FunctionFlags.Signature;
-            }
-
-            if (SyntaxUtilities.containsToken(node.modifiers, SyntaxKind.PrivateKeyword)) {
-                flags = flags | FunctionFlags.Private;
-            }
-            else {
-                flags = flags | FunctionFlags.Public;
-            }
-
-            if (SyntaxUtilities.containsToken(node.modifiers, SyntaxKind.StaticKeyword)) {
-                flags = flags | FunctionFlags.Static;
-            }
-
-            flags = flags | FunctionFlags.Method;
-            result.setFunctionFlags(flags);
-
-            return result;
-        }
-
-        public visitMemberAccessorDeclaration(node: MemberAccessorDeclarationSyntax, typeAnnotation: TypeAnnotationSyntax): FunctionDeclaration {
-            var start = this.position;
-
-            this.moveTo(node, node.propertyName);
-            var name = this.identifierFromToken(node.propertyName, /*isOptional:*/ false);
-            this.movePast(node.propertyName);
-            var parameters = node.parameterList.accept(this);
-            var returnType = typeAnnotation ? typeAnnotation.accept(this) : null;
-
-            var block = node.block ? node.block.accept(this) : null;
-            var result = new FunctionDeclaration(name, block, /*isConstructor:*/ false, null, parameters, returnType, this.hasDotDotDotParameter(node.parameterList.parameters));
-            this.setCommentsAndSpan(result, start, node);
-
-            if (SyntaxUtilities.containsToken(node.modifiers, SyntaxKind.PrivateKeyword)) {
-                result.setFunctionFlags(result.getFunctionFlags() | FunctionFlags.Private);
-            }
-            else {
-                result.setFunctionFlags(result.getFunctionFlags() | FunctionFlags.Public);
-            }
-
-            if (SyntaxUtilities.containsToken(node.modifiers, SyntaxKind.StaticKeyword)) {
-                result.setFunctionFlags(result.getFunctionFlags() | FunctionFlags.Static);
-            }
-
-            result.setFunctionFlags(result.getFunctionFlags() | FunctionFlags.Method);
-
-            return result;
-        }
-
-        public visitGetMemberAccessorDeclaration(node: GetMemberAccessorDeclarationSyntax): FunctionDeclaration {
-            var result = this.visitMemberAccessorDeclaration(node, node.typeAnnotation);
-
-            result.setFunctionFlags(result.getFunctionFlags() | FunctionFlags.GetAccessor);
-            result.hint = "get" + result.name.actualText;
-
-            return result;
-        }
-
-        public visitSetMemberAccessorDeclaration(node: SetMemberAccessorDeclarationSyntax): FunctionDeclaration {
-            var result = this.visitMemberAccessorDeclaration(node, null);
-
-            result.setFunctionFlags(result.getFunctionFlags() | FunctionFlags.SetAccessor);
-            result.hint = "set" + result.name.actualText;
-
-            return result;
-        }
-
-        public visitMemberVariableDeclaration(node: MemberVariableDeclarationSyntax): VariableDeclarator {
-            var start = this.position;
-
-            this.moveTo(node, node.variableDeclarator);
-            this.moveTo(node.variableDeclarator, node.variableDeclarator.identifier);
-
-            var name = this.identifierFromToken(node.variableDeclarator.identifier, /*isOptional:*/ false);
-            this.movePast(node.variableDeclarator.identifier);
-            var typeExpr = node.variableDeclarator.typeAnnotation ? node.variableDeclarator.typeAnnotation.accept(this) : null;
-            var init = node.variableDeclarator.equalsValueClause ? node.variableDeclarator.equalsValueClause.accept(this) : null;
-            this.movePast(node.semicolonToken);
-
-            var result = new VariableDeclarator(name, typeExpr, init);
-            this.setCommentsAndSpan(result, start, node);
-
-            if (SyntaxUtilities.containsToken(node.modifiers, SyntaxKind.StaticKeyword)) {
-                result.setVarFlags(result.getVarFlags() | VariableFlags.Static);
-            }
-
-            if (SyntaxUtilities.containsToken(node.modifiers, SyntaxKind.PrivateKeyword)) {
-                result.setVarFlags(result.getVarFlags() | VariableFlags.Private);
-            }
-            else {
-                result.setVarFlags(result.getVarFlags() | VariableFlags.Public);
-            }
-
-            result.setVarFlags(result.getVarFlags() | VariableFlags.ClassProperty);
-
-            return result;
-        }
-
-        public visitThrowStatement(node: ThrowStatementSyntax): ThrowStatement {
-            var start = this.position;
-
-            this.movePast(node.throwKeyword);
-            var expression = node.expression.accept(this);
-            this.movePast(node.semicolonToken);
-
-            var result = new ThrowStatement(expression);
-            this.setSpan(result, start, node);
-
-            return result;
-        }
-
-        public visitReturnStatement(node: ReturnStatementSyntax): ReturnStatement {
-            var start = this.position;
-
-            this.movePast(node.returnKeyword);
-            var expression = node.expression ? node.expression.accept(this) : null;
-            this.movePast(node.semicolonToken);
-
-            var result = new ReturnStatement(expression);
-            this.setCommentsAndSpan(result, start, node);
-
-            return result;
-        }
-
-        public visitObjectCreationExpression(node: ObjectCreationExpressionSyntax): ObjectCreationExpression {
-            var start = this.position;
-
-            this.movePast(node.newKeyword);
-            var expression = node.expression.accept(this);
-            var typeArgumentList = node.argumentList === null || node.argumentList.typeArgumentList === null ? null : node.argumentList.typeArgumentList.accept(this);
-            var argumentList = this.convertArgumentListArguments(node.argumentList);
-
-            var result = new ObjectCreationExpression(expression, typeArgumentList,
-                argumentList ? argumentList.argumentList : null, argumentList ? argumentList.closeParenSpan : null);
-            this.setSpan(result, start, node);
-
-            if (expression.nodeType() === NodeType.TypeRef) {
-                var typeRef = <TypeReference>expression;
-
-                if (typeRef.arrayCount === 0) {
-                    var term = typeRef.term;
-                    if (term.nodeType() === NodeType.MemberAccessExpression || term.nodeType() === NodeType.Name) {
-                        expression = term;
-                    }
-                }
-            }
-
-            return result;
-        }
-
-        public visitSwitchStatement(node: SwitchStatementSyntax): SwitchStatement {
-            var start = this.position;
-
-            this.movePast(node.switchKeyword);
-            this.movePast(node.openParenToken);
-            var expression = node.expression.accept(this);
-            this.movePast(node.closeParenToken);
-            var closeParenPosition = this.position;
-            this.movePast(node.openBraceToken);
-
-            var array = new Array(node.switchClauses.childCount());
-            var defaultCase: CaseClause = null;
-
-            for (var i = 0, n = node.switchClauses.childCount(); i < n; i++) {
-                var switchClause = node.switchClauses.childAt(i);
-                var translated = switchClause.accept(this);
-
-                if (switchClause.kind() === SyntaxKind.DefaultSwitchClause) {
-                    defaultCase = translated;
-                }
-
-                array[i] = translated;
-            }
-
-            var span = new ASTSpan();
-            span.minChar = start;
-            span.limChar = closeParenPosition;
-
-            this.movePast(node.closeBraceToken);
-
-            var result = new SwitchStatement(expression, new ASTList(array), defaultCase, span);
-            this.setSpan(result, start, node);
-
-            return result;
-        }
-
-        public visitCaseSwitchClause(node: CaseSwitchClauseSyntax): CaseClause {
-            var start = this.position;
-
-            this.movePast(node.caseKeyword);
-            var expression = node.expression.accept(this);
-            this.movePast(node.colonToken);
-            var statements = this.visitSyntaxList(node.statements);
-
-            var result = new CaseClause(expression, statements);
-            this.setSpan(result, start, node);
-
-            return result;
-        }
-
-        public visitDefaultSwitchClause(node: DefaultSwitchClauseSyntax): CaseClause {
-            var start = this.position;
-
-            this.movePast(node.defaultKeyword);
-            this.movePast(node.colonToken);
-            var statements = this.visitSyntaxList(node.statements);
-
-            var result = new CaseClause(null, statements);
-            this.setSpan(result, start, node);
-
-            return result;
-        }
-
-        public visitBreakStatement(node: BreakStatementSyntax): Jump {
-            var start = this.position;
-
-            this.movePast(node.breakKeyword);
-            this.movePast(node.identifier);
-            this.movePast(node.semicolonToken);
-            var identifier = node.identifier ? node.identifier.valueText() : null;
-
-            var result = new Jump(NodeType.BreakStatement, identifier);
-            this.setSpan(result, start, node);
-
-            return result;
-        }
-
-        public visitContinueStatement(node: ContinueStatementSyntax): Jump {
-            var start = this.position;
-
-            this.movePast(node.continueKeyword);
-            this.movePast(node.identifier);
-            this.movePast(node.semicolonToken);
-
-            var result = new Jump(NodeType.ContinueStatement, node.identifier ? node.identifier.valueText() : null);
-            this.setSpan(result, start, node);
-
-            return result;
-        }
-
-        public visitForStatement(node: ForStatementSyntax): ForStatement {
-            var start = this.position;
-
-            this.movePast(node.forKeyword);
-            this.movePast(node.openParenToken);
-            var init = node.variableDeclaration
-                ? node.variableDeclaration.accept(this)
-                : node.initializer
-                ? node.initializer.accept(this)
-                : null;
-            this.movePast(node.firstSemicolonToken);
-            var cond = node.condition ? node.condition.accept(this) : null;
-            this.movePast(node.secondSemicolonToken);
-            var incr = node.incrementor ? node.incrementor.accept(this) : null;
-            this.movePast(node.closeParenToken);
-            var body = node.statement.accept(this);
-
-            var result = new ForStatement(init, cond, incr, body);
-            this.setSpan(result, start, node);
-
-            return result;
-        }
-
-        public visitForInStatement(node: ForInStatementSyntax): ForInStatement {
-            var start = this.position;
-
-            this.movePast(node.forKeyword);
-            this.movePast(node.openParenToken);
-            var init = node.variableDeclaration ? node.variableDeclaration.accept(this) : node.left.accept(this);
-            this.movePast(node.inKeyword);
-            var expression = node.expression.accept(this);
-            this.movePast(node.closeParenToken);
-            var body = node.statement.accept(this);
-
-            var result = new ForInStatement(init, expression, body);
-            this.setSpan(result, start, node);
-
-            return result;
-        }
-
-        public visitWhileStatement(node: WhileStatementSyntax): WhileStatement {
-            var start = this.position;
-
-            this.moveTo(node, node.condition);
-            var condition = node.condition.accept(this);
-            this.movePast(node.closeParenToken);
-            var statement = node.statement.accept(this);
-
-            var result = new WhileStatement(condition, statement);
-            this.setSpan(result, start, node);
-
-            return result;
-        }
-
-        public visitWithStatement(node: WithStatementSyntax): WithStatement {
-            var start = this.position;
-
-            this.moveTo(node, node.condition);
-            var condition = node.condition.accept(this);
-            this.movePast(node.closeParenToken);
-            var statement = node.statement.accept(this);
-
-            var result = new WithStatement(condition, statement);
-            this.setSpan(result, start, node);
-
-            return result;
-        }
-
-        public visitCastExpression(node: CastExpressionSyntax): UnaryExpression {
-            var start = this.position;
-
-            this.movePast(node.lessThanToken);
-            var castTerm = this.visitType(node.type);
-            this.movePast(node.greaterThanToken);
-            var expression = node.expression.accept(this);
-
-            var result = new UnaryExpression(NodeType.CastExpression, expression, castTerm);
-            this.setSpan(result, start, node);
-
-            return result;
-        }
-
-        public visitObjectLiteralExpression(node: ObjectLiteralExpressionSyntax): UnaryExpression {
-            var start = this.position;
-
-            var openStart = this.position + node.openBraceToken.leadingTriviaWidth();
-            this.movePast(node.openBraceToken);
-
-            var propertyAssignments = this.visitSeparatedSyntaxList(node.propertyAssignments);
-
-            var closeStart = this.position + node.closeBraceToken.leadingTriviaWidth();
-            this.movePast(node.closeBraceToken);
-
-            var result = new UnaryExpression(NodeType.ObjectLiteralExpression, propertyAssignments, null);
-            this.setCommentsAndSpan(result, start, node);
-
-            if (this.isOnSingleLine(openStart, closeStart)) {
-                result.setFlags(result.getFlags() | ASTFlags.SingleLine);
-            }
-
-            return result;
-        }
-
-        public visitSimplePropertyAssignment(node: SimplePropertyAssignmentSyntax): BinaryExpression {
-            var start = this.position;
-
-            var left = node.propertyName.accept(this);
-
-            var afterColonComments = this.convertTokenTrailingComments(
-                node.colonToken, this.position + node.colonToken.leadingTriviaWidth() + node.colonToken.width());
-
-            this.movePast(node.colonToken);
-            var right: AST = node.expression.accept(this);
-            right.setPreComments(this.mergeComments(afterColonComments, right.preComments()));
-
-            var result = new BinaryExpression(NodeType.Member, left, right);
-            this.setCommentsAndSpan(result, start, node);
-
-            if (right.nodeType() === NodeType.FunctionDeclaration) {
-                var funcDecl = <FunctionDeclaration>right;
-                funcDecl.hint = left.text();
-            }
-
-            return result;
-        }
-
-        public visitFunctionPropertyAssignment(node: FunctionPropertyAssignmentSyntax): BinaryExpression {
-            var start = this.position;
-
-            var left: Identifier = node.propertyName.accept(this);
-            var functionDeclaration = <FunctionDeclaration>node.callSignature.accept(this);
-            var block = node.block.accept(this);
-
-            functionDeclaration.hint = left.text();
-            functionDeclaration.block = block;
-            functionDeclaration.setFunctionFlags(FunctionFlags.IsFunctionProperty);
-
-            var result = new BinaryExpression(NodeType.Member, left, functionDeclaration);
-            this.setSpan(result, start, node);
-
-            return result;
-        }
-
-        public visitGetAccessorPropertyAssignment(node: GetAccessorPropertyAssignmentSyntax): BinaryExpression {
-            var start = this.position;
-
-            this.moveTo(node, node.propertyName);
-            var name = this.identifierFromToken(node.propertyName, /*isOptional:*/ false);
-            var functionName = this.identifierFromToken(node.propertyName, /*isOptional:*/ false);
-            this.movePast(node.propertyName);
-            this.movePast(node.openParenToken);
-            this.movePast(node.closeParenToken);
-            var returnType = node.typeAnnotation
-                ? node.typeAnnotation.accept(this)
-                : null;
-
-            var block = node.block ? node.block.accept(this) : null;
-
-            var funcDecl = new FunctionDeclaration(functionName, block, /*isConstructor:*/ false, null, new ASTList([]), returnType, false);
-            this.setSpan(funcDecl, start, node);
-
-            funcDecl.setFunctionFlags(funcDecl.getFunctionFlags() | FunctionFlags.GetAccessor | FunctionFlags.IsFunctionExpression);
-            funcDecl.hint = "get" + node.propertyName.valueText();
-
-            var result = new BinaryExpression(NodeType.Member, name, funcDecl);
-            this.copySpan(funcDecl, result);
-
-            return result;
-        }
-
-        public visitSetAccessorPropertyAssignment(node: SetAccessorPropertyAssignmentSyntax): BinaryExpression {
-            var start = this.position;
-
-            this.moveTo(node, node.propertyName);
-            var name = this.identifierFromToken(node.propertyName, /*isOptional:*/ false);
-            var functionName = this.identifierFromToken(node.propertyName, /*isOptional:*/ false);
-            this.movePast(node.propertyName);
-            this.movePast(node.openParenToken);
-            var parameter = node.parameter.accept(this);
-            this.movePast(node.closeParenToken);
-
-            var parameters = new ASTList([parameter]);
-
-            var block = node.block ? node.block.accept(this) : null;
-
-            var funcDecl = new FunctionDeclaration(functionName, block, /*isConstructor:*/ false, null, parameters, null, false);
-            this.setSpan(funcDecl, start, node);
-
-            funcDecl.setFunctionFlags(funcDecl.getFunctionFlags() | FunctionFlags.SetAccessor | FunctionFlags.IsFunctionExpression);
-            funcDecl.hint = "set" + node.propertyName.valueText();
-
-            var result = new BinaryExpression(NodeType.Member, name, funcDecl);
-            this.copySpan(funcDecl, result);
-
-            return result;
-        }
-
-        public visitFunctionExpression(node: FunctionExpressionSyntax): FunctionDeclaration {
-            var start = this.position;
-
-            this.movePast(node.functionKeyword);
-            var name = node.identifier === null ? null : this.identifierFromToken(node.identifier, /*isOptional:*/ false);
-            this.movePast(node.identifier);
-            var typeParameters = node.callSignature.typeParameterList === null ? null : node.callSignature.typeParameterList.accept(this);
-            var parameters = node.callSignature.parameterList.accept(this);
-            var returnType = node.callSignature.typeAnnotation
-                ? node.callSignature.typeAnnotation.accept(this)
-                : null;
-
-            var block = node.block ? node.block.accept(this) : null;
-
-            var result = new FunctionDeclaration(name, block, false, typeParameters, parameters, returnType, this.hasDotDotDotParameter(node.callSignature.parameterList.parameters));
-            this.setCommentsAndSpan(result, start, node);
-
-            result.setFunctionFlags(result.getFunctionFlags() | FunctionFlags.IsFunctionExpression);
-
-            return result;
-        }
-
-        public visitEmptyStatement(node: EmptyStatementSyntax): EmptyStatement {
-            var start = this.position;
-
-            this.movePast(node.semicolonToken);
-
-            var result = new EmptyStatement();
-            this.setSpan(result, start, node);
-
-            return result;
-        }
-
-        public visitTryStatement(node: TryStatementSyntax): TryStatement {
-            var start = this.position;
-
-            this.movePast(node.tryKeyword);
-            var tryBody = node.block.accept(this);
-
-            // var tryPart: AST = new Try(block);
-            // this.setSpanExplicit(tryPart, start, this.position);
-
-            var catchClause: CatchClause = null;
-            if (node.catchClause !== null) {
-                catchClause = node.catchClause.accept(this);
-            }
-
-            var finallyBody: Block = null;
-            if (node.finallyClause !== null) {
-                finallyBody = node.finallyClause.accept(this);
-            }
-
-            var result = new TryStatement(tryBody, catchClause, finallyBody);
-            this.setSpan(result, start, node);
-
-            return result;
-        }
-
-        public visitCatchClause(node: CatchClauseSyntax): CatchClause {
-            var start = this.position;
-
-            this.movePast(node.catchKeyword);
-            this.movePast(node.openParenToken);
-            var identifier = this.identifierFromToken(node.identifier, /*isOptional:*/ false);
-            this.movePast(node.identifier);
-            var typeExpr = node.typeAnnotation ? node.typeAnnotation.accept(this) : null;
-            this.movePast(node.closeParenToken);
-            var block = node.block.accept(this);
-
-            var varDecl = new VariableDeclarator(identifier, typeExpr, null);
-            this.setSpanExplicit(varDecl, identifier.minChar, identifier.limChar);
-
-            var result = new CatchClause(varDecl, block);
-            this.setSpan(result, start, node);
-
-            return result;
-        }
-
-        public visitFinallyClause(node: FinallyClauseSyntax): Block {
-            this.movePast(node.finallyKeyword);
-            return node.block.accept(this);
-        }
-
-        public visitLabeledStatement(node: LabeledStatementSyntax): LabeledStatement {
-            var start = this.position;
-
-            var identifier = this.identifierFromToken(node.identifier, /*isOptional:*/ false);
-            this.movePast(node.identifier);
-            this.movePast(node.colonToken);
-            var statement = node.statement.accept(this);
-
-            var result = new LabeledStatement(identifier, statement);
-            this.setSpan(result, start, node);
-
-            return result;
-        }
-
-        public visitDoStatement(node: DoStatementSyntax): DoStatement {
-            var start = this.position;
-
-            this.movePast(node.doKeyword);
-            var statement = node.statement.accept(this);
-            var whileSpan = new ASTSpan();
-            this.setSpan(whileSpan, this.position, node.whileKeyword);
-
-            this.movePast(node.whileKeyword);
-            this.movePast(node.openParenToken);
-            var condition = node.condition.accept(this);
-            this.movePast(node.closeParenToken);
-            this.movePast(node.semicolonToken);
-
-            var result = new DoStatement(statement, condition, whileSpan);
-            this.setSpan(result, start, node);
-
-            return result;
-        }
-
-        public visitTypeOfExpression(node: TypeOfExpressionSyntax): UnaryExpression {
-            var start = this.position;
-
-            this.movePast(node.typeOfKeyword);
-            var expression = node.expression.accept(this);
-
-            var result = new UnaryExpression(NodeType.TypeOfExpression, expression, null);
-            this.setSpan(result, start, node);
-
-            return result;
-        }
-
-        public visitDeleteExpression(node: DeleteExpressionSyntax): UnaryExpression {
-            var start = this.position;
-
-            this.movePast(node.deleteKeyword);
-            var expression = node.expression.accept(this);
-
-            var result = new UnaryExpression(NodeType.DeleteExpression, expression, null);
-            this.setSpan(result, start, node);
-
-            return result;
-        }
-
-        public visitVoidExpression(node: VoidExpressionSyntax): UnaryExpression {
-            var start = this.position;
-
-            this.movePast(node.voidKeyword);
-            var expression = node.expression.accept(this);
-
-            var result = new UnaryExpression(NodeType.VoidExpression, expression, null);
-            this.setSpan(result, start, node);
-
-            return result;
-        }
-
-        public visitDebuggerStatement(node: DebuggerStatementSyntax): DebuggerStatement {
-            var start = this.position;
-
-            this.movePast(node.debuggerKeyword);
-            this.movePast(node.semicolonToken);
-
-            var result = new DebuggerStatement();
-            this.setSpan(result, start, node);
-
-            return result;
-        }
-    }
-
-    class SyntaxTreeToIncrementalAstVisitor extends SyntaxTreeToAstVisitor {
-        private applyDelta(ast: TypeScript.AST, delta: number) {
-            if (delta === 0) {
-                return;
-            }
-
-            var applyDelta = (ast: TypeScript.AST) => {
-                if (ast.minChar !== -1) {
-                    ast.minChar += delta;
-                }
-                if (ast.limChar !== -1) {
-                    ast.limChar += delta;
-                }
-            }
-
-            var applyDeltaToComments = (comments: TypeScript.Comment[]) => {
-                if (comments && comments.length > 0) {
-                    for (var i = 0; i < comments.length; i++) {
-                        var comment = comments[i];
-                        applyDelta(comment);
-                    }
-                }
-            }
-
-            var pre = function (cur: TypeScript.AST, parent: TypeScript.AST, walker: TypeScript.IAstWalker) {
-                // Apply delta to this node
-                applyDelta(cur);
-                applyDeltaToComments(cur.preComments());
-                applyDeltaToComments(cur.postComments());
-
-                return cur;
-            }
-
-            TypeScript.getAstWalkerFactory().walk(ast, pre);
-        }
-
-        public setSpanExplicit(span: IASTSpan, start: number, end: number): void {
-            if (span.minChar !== -1) {
-                // Have an existing span.  We need to adjust it so that it starts at the provided
-                // desiredMinChar.
-
-                var delta = start - span.minChar;
-                this.applyDelta(<AST>span, delta);
-
-                span.limChar = end;
-            }
-            else {
-                super.setSpanExplicit(span, start, end);
-            }
-        }
-
-        private getAndMovePastAST(element: ISyntaxElement): any {
-            if (this.previousTokenTrailingComments !== null) {
-                return null;
-            }
-
-            var result = (<any>element)._ast;
-            if (!result) {
-                return null;
-            }
-
-            // We previous mapped this element to an AST node.  Return the AST node (with its 
-            // positions properly updated), and move past it.
-            var start = this.position;
-            this.movePast(element);
-            this.setSpan(result, start, element);
-            return result;
-        }
-
-        private setAST(element: ISyntaxElement, ast: IASTSpan): void {
-            (<any>element)._ast = ast;
-        }
-
-        public visitSyntaxList(list: ISyntaxList): ASTList {
-            var result: ASTList = this.getAndMovePastAST(list);
-            if (!result) {
-                result = super.visitSyntaxList(list);
-
-                if (list.childCount() > 0) {
-                    // Don't cache 0 lengthed lists as we only have a single sentinel value for them
-                    this.setAST(list, result);
-                }
-            }
-
-            return result;
-        }
-
-        public visitSeparatedSyntaxList(list: ISeparatedSyntaxList): ASTList {
-            var result: ASTList = this.getAndMovePastAST(list);
-            if (!result) {
-                result = super.visitSeparatedSyntaxList(list);
-
-                if (list.childCount() > 0) {
-                    // Don't cache 0 lengthed lists as we only have a single sentinel value for them
-                    this.setAST(list, result);
-                }
-            }
-
-            return result;
-        }
-
-        public visitToken(token: ISyntaxToken): AST {
-            var result = this.getAndMovePastAST(token);
-
-            if (!result) {
-                result = super.visitToken(token);
-                this.setAST(token, result);
-            }
-
-            return result;
-        }
-
-        public visitClassDeclaration(node: ClassDeclarationSyntax): ClassDeclaration {
-            var result: ClassDeclaration = this.getAndMovePastAST(node);
-            if (result) {
-                this.completeClassDeclaration(node, result);
-            }
-            else {
-                result = super.visitClassDeclaration(node);
-                this.setAST(node, result);
-            }
-
-            return result;
-        }
-
-        public visitInterfaceDeclaration(node: InterfaceDeclarationSyntax): InterfaceDeclaration {
-            var result: InterfaceDeclaration = this.getAndMovePastAST(node);
-            if (result) {
-                this.completeInterfaceDeclaration(node, result);
-            }
-            else {
-                result = super.visitInterfaceDeclaration(node);
-                this.setAST(node, result);
-            }
-
-            return result;
-        }
-
-        public visitHeritageClause(node: HeritageClauseSyntax): ASTList {
-            var result: ASTList = this.getAndMovePastAST(node);
-            if (!result) {
-                result = super.visitHeritageClause(node);
-                this.setAST(node, result);
-            }
-
-            return result;
-        }
-
-        public visitModuleDeclaration(node: ModuleDeclarationSyntax): ModuleDeclaration {
-            var result: ModuleDeclaration = this.getAndMovePastAST(node);
-            if (result) {
-                this.completeModuleDeclaration(node, result);
-            }
-            else {
-                result = super.visitModuleDeclaration(node);
-                this.setAST(node, result);
-            }
-
-            return result;
-        }
-
-        public visitFunctionDeclaration(node: FunctionDeclarationSyntax): FunctionDeclaration {
-            var result: FunctionDeclaration = this.getAndMovePastAST(node);
-            if (result) {
-                this.completeFunctionDeclaration(node, result);
-            }
-            else {
-                result = super.visitFunctionDeclaration(node);
-                this.setAST(node, result);
-            }
-
-            return result;
-        }
-
-        public visitImportDeclaration(node: ImportDeclarationSyntax): ImportDeclaration {
-            var result: ImportDeclaration = this.getAndMovePastAST(node);
-            if (!result) {
-                result = super.visitImportDeclaration(node);
-                this.setAST(node, result);
-            }
-
-            return result;
-        }
-
-        public visitExportAssignment(node: ExportAssignmentSyntax): ExportAssignment {
-            var result: ExportAssignment = this.getAndMovePastAST(node);
-            if (!result) {
-                result = super.visitExportAssignment(node);
-                this.setAST(node, result);
-            }
-
-            return result;
-        }
-
-        public visitPrefixUnaryExpression(node: PrefixUnaryExpressionSyntax): UnaryExpression {
-            var result: UnaryExpression = this.getAndMovePastAST(node);
-            if (!result) {
-                result = super.visitPrefixUnaryExpression(node);
-                this.setAST(node, result);
-            }
-
-            return result;
-        }
-
-        public visitArrayLiteralExpression(node: ArrayLiteralExpressionSyntax): UnaryExpression {
-            var result: UnaryExpression = this.getAndMovePastAST(node);
-            if (!result) {
-                result = super.visitArrayLiteralExpression(node);
-                this.setAST(node, result);
-            }
-
-            return result;
-        }
-
-        public visitOmittedExpression(node: OmittedExpressionSyntax): OmittedExpression {
-            var result: OmittedExpression = this.getAndMovePastAST(node);
-            if (!result) {
-                result = super.visitOmittedExpression(node);
-                this.setAST(node, result);
-            }
-
-            return result;
-        }
-
-        public visitParenthesizedExpression(node: ParenthesizedExpressionSyntax): ParenthesizedExpression {
-            var result: ParenthesizedExpression = this.getAndMovePastAST(node);
-            if (!result) {
-                result = super.visitParenthesizedExpression(node);
-                this.setAST(node, result);
-            }
-
-            return result;
-        }
-
-        public visitSimpleArrowFunctionExpression(node: SimpleArrowFunctionExpressionSyntax): FunctionDeclaration {
-            var result: FunctionDeclaration = this.getAndMovePastAST(node);
-            if (!result) {
-                result = super.visitSimpleArrowFunctionExpression(node);
-                this.setAST(node, result);
-            }
-
-            return result;
-        }
-
-        public visitParenthesizedArrowFunctionExpression(node: ParenthesizedArrowFunctionExpressionSyntax): FunctionDeclaration {
-            var result: FunctionDeclaration = this.getAndMovePastAST(node);
-            if (!result) {
-                result = super.visitParenthesizedArrowFunctionExpression(node);
-                this.setAST(node, result);
-            }
-
-            return result;
-        }
-
-        public visitQualifiedName(node: QualifiedNameSyntax): TypeReference {
-            var result: TypeReference = this.getAndMovePastAST(node);
-            if (!result) {
-                var result = super.visitQualifiedName(node);
-                this.setAST(node, result);
-            }
-
-            return result;
-        }
-
-        public visitConstructorType(node: ConstructorTypeSyntax): TypeReference {
-            var result: TypeReference = this.getAndMovePastAST(node);
-            if (!result) {
-                result = super.visitConstructorType(node);
-                this.setAST(node, result);
-            }
-
-            return result;
-        }
-
-        public visitFunctionType(node: FunctionTypeSyntax): TypeReference {
-            var result: TypeReference = this.getAndMovePastAST(node);
-            if (!result) {
-                result = super.visitFunctionType(node);
-                this.setAST(node, result);
-            }
-
-            return result;
-        }
-
-        public visitObjectType(node: ObjectTypeSyntax): TypeReference {
-            var start = this.position;
-            var result: TypeReference = this.getAndMovePastAST(node);
-            if (!result) {
-                result = super.visitObjectType(node);
-                this.setAST(node, result);
-            }
-
-            return result;
-        }
-
-        public visitArrayType(node: ArrayTypeSyntax): TypeReference {
-            var result: TypeReference = this.getAndMovePastAST(node);
-            if (!result) {
-                result = super.visitArrayType(node);
-                this.setAST(node, result);
-            }
-
-            return result;
-        }
-
-        public visitGenericType(node: GenericTypeSyntax): TypeReference {
-            var result: TypeReference = this.getAndMovePastAST(node);
-            if (!result) {
-                result = super.visitGenericType(node);
-                this.setAST(node, result);
-            }
-
-            return result;
-        }
-
-        public visitBlock(node: BlockSyntax): Block {
-            var result: Block = this.getAndMovePastAST(node);
-            if (!result) {
-                result = super.visitBlock(node);
-                this.setAST(node, result);
-            }
-
-            return result;
-        }
-
-        public visitParameter(node: ParameterSyntax): Parameter {
-            var result: Parameter = this.getAndMovePastAST(node);
-            if (!result) {
-                result = super.visitParameter(node);
-                this.setAST(node, result);
-            }
-
-            return result;
-        }
-
-        public visitMemberAccessExpression(node: MemberAccessExpressionSyntax): BinaryExpression {
-            var result: BinaryExpression = this.getAndMovePastAST(node);
-            if (!result) {
-                result = super.visitMemberAccessExpression(node);
-                this.setAST(node, result);
-            }
-
-            return result;
-        }
-
-        public visitPostfixUnaryExpression(node: PostfixUnaryExpressionSyntax): UnaryExpression {
-            var result: UnaryExpression = this.getAndMovePastAST(node);
-            if (!result) {
-                result = super.visitPostfixUnaryExpression(node);
-                this.setAST(node, result);
-            }
-
-            return result;
-        }
-
-        public visitElementAccessExpression(node: ElementAccessExpressionSyntax): BinaryExpression {
-            var result: BinaryExpression = this.getAndMovePastAST(node);
-            if (!result) {
-                result = super.visitElementAccessExpression(node);
-                this.setAST(node, result);
-            }
-
-            return result;
-        }
-
-        public visitInvocationExpression(node: InvocationExpressionSyntax): InvocationExpression {
-            var result: InvocationExpression = this.getAndMovePastAST(node);
-            if (!result) {
-                result = super.visitInvocationExpression(node);
-                this.setAST(node, result);
-            }
-
-            return result;
-        }
-
-        public visitBinaryExpression(node: BinaryExpressionSyntax): BinaryExpression {
-            var result: BinaryExpression = this.getAndMovePastAST(node);
-            if (!result) {
-                result = super.visitBinaryExpression(node);
-                this.setAST(node, result);
-            }
-
-            return result;
-        }
-
-        public visitConditionalExpression(node: ConditionalExpressionSyntax): ConditionalExpression {
-            var result: ConditionalExpression = this.getAndMovePastAST(node);
-            if (!result) {
-                result = super.visitConditionalExpression(node);
-                this.setAST(node, result);
-            }
-
-            return result;
-        }
-
-        public visitConstructSignature(node: ConstructSignatureSyntax): FunctionDeclaration {
-            var result: FunctionDeclaration = this.getAndMovePastAST(node);
-            if (!result) {
-                result = super.visitConstructSignature(node);
-                this.setAST(node, result);
-            }
-
-            return result;
-        }
-
-        public visitMethodSignature(node: MethodSignatureSyntax): FunctionDeclaration {
-            var result: FunctionDeclaration = this.getAndMovePastAST(node);
-            if (!result) {
-                result = super.visitMethodSignature(node);
-                this.setAST(node, result);
-            }
-
-            return result;
-        }
-
-        public visitIndexSignature(node: IndexSignatureSyntax): FunctionDeclaration {
-            var result: FunctionDeclaration = this.getAndMovePastAST(node);
-            if (!result) {
-                result = super.visitIndexSignature(node);
-                this.setAST(node, result);
-            }
-
-            return result;
-        }
-
-        public visitPropertySignature(node: PropertySignatureSyntax): VariableDeclarator {
-            var result: VariableDeclarator = this.getAndMovePastAST(node);
-            if (!result) {
-                result = super.visitPropertySignature(node);
-                this.setAST(node, result);
-            }
-
-            return result;
-        }
-
-        public visitCallSignature(node: CallSignatureSyntax): FunctionDeclaration {
-            var result: FunctionDeclaration = this.getAndMovePastAST(node);
-            if (!result) {
-                result = super.visitCallSignature(node);
-                this.setAST(node, result);
-            }
-
-            return result;
-        }
-
-        public visitTypeParameter(node: TypeParameterSyntax): TypeParameter {
-            var result: TypeParameter = this.getAndMovePastAST(node);
-            if (!result) {
-                result = super.visitTypeParameter(node);
-                this.setAST(node, result);
-            }
-
-            return result;
-        }
-
-        public visitIfStatement(node: IfStatementSyntax): IfStatement {
-            var result: IfStatement = this.getAndMovePastAST(node);
-            if (!result) {
-                result = super.visitIfStatement(node);
-                this.setAST(node, result);
-            }
-
-            return result;
-        }
-
-        public visitExpressionStatement(node: ExpressionStatementSyntax): ExpressionStatement {
-            var result: ExpressionStatement = this.getAndMovePastAST(node);
-            if (!result) {
-                result = super.visitExpressionStatement(node);
-                this.setAST(node, result);
-            }
-
-            return result;
-        }
-
-        public visitConstructorDeclaration(node: ConstructorDeclarationSyntax): FunctionDeclaration {
-            var result: FunctionDeclaration = this.getAndMovePastAST(node);
-            if (!result) {
-                result = super.visitConstructorDeclaration(node);
-                this.setAST(node, result);
-            }
-
-            return result;
-        }
-
-        public visitMemberFunctionDeclaration(node: MemberFunctionDeclarationSyntax): FunctionDeclaration {
-            var result: FunctionDeclaration = this.getAndMovePastAST(node);
-            if (!result) {
-                result = super.visitMemberFunctionDeclaration(node);
-                this.setAST(node, result);
-            }
-
-            return result;
-        }
-
-        public visitMemberAccessorDeclaration(node: MemberAccessorDeclarationSyntax, typeAnnotation: TypeAnnotationSyntax): FunctionDeclaration {
-            var result: FunctionDeclaration = this.getAndMovePastAST(node);
-            if (!result) {
-                result = super.visitMemberAccessorDeclaration(node, typeAnnotation);
-                this.setAST(node, result);
-            }
-
-            return result;
-        }
-
-        public visitMemberVariableDeclaration(node: MemberVariableDeclarationSyntax): VariableDeclarator {
-            var result: VariableDeclarator = this.getAndMovePastAST(node);
-            if (!result) {
-                result = super.visitMemberVariableDeclaration(node);
-                this.setAST(node, result);
-            }
-
-            return result;
-        }
-
-        public visitThrowStatement(node: ThrowStatementSyntax): ThrowStatement {
-            var result: ThrowStatement = this.getAndMovePastAST(node);
-            if (!result) {
-                result = super.visitThrowStatement(node);
-                this.setAST(node, result);
-            }
-
-            return result;
-        }
-
-        public visitReturnStatement(node: ReturnStatementSyntax): ReturnStatement {
-            var result: ReturnStatement = this.getAndMovePastAST(node);
-            if (!result) {
-                result = super.visitReturnStatement(node);
-                this.setAST(node, result);
-            }
-
-            return result;
-        }
-
-        public visitObjectCreationExpression(node: ObjectCreationExpressionSyntax): ObjectCreationExpression {
-            var result: ObjectCreationExpression = this.getAndMovePastAST(node);
-            if (!result) {
-                result = super.visitObjectCreationExpression(node);
-                this.setAST(node, result);
-            }
-
-            return result;
-        }
-
-        public visitSwitchStatement(node: SwitchStatementSyntax): SwitchStatement {
-            var result: SwitchStatement = this.getAndMovePastAST(node);
-            if (!result) {
-                result = super.visitSwitchStatement(node);
-                this.setAST(node, result);
-            }
-
-            return result;
-        }
-
-        public visitCaseSwitchClause(node: CaseSwitchClauseSyntax): CaseClause {
-            var result: CaseClause = this.getAndMovePastAST(node);
-            if (!result) {
-                result = super.visitCaseSwitchClause(node);
-                this.setAST(node, result);
-            }
-
-            return result;
-        }
-
-        public visitDefaultSwitchClause(node: DefaultSwitchClauseSyntax): CaseClause {
-            var result: CaseClause = this.getAndMovePastAST(node);
-            if (!result) {
-                result = super.visitDefaultSwitchClause(node);
-                this.setAST(node, result);
-            }
-
-            return result;
-        }
-
-        public visitBreakStatement(node: BreakStatementSyntax): Jump {
-            var result: Jump = this.getAndMovePastAST(node);
-            if (!result) {
-                result = super.visitBreakStatement(node);
-                this.setAST(node, result);
-            }
-
-            return result;
-        }
-
-        public visitContinueStatement(node: ContinueStatementSyntax): Jump {
-            var result: Jump = this.getAndMovePastAST(node);
-            if (!result) {
-                result = super.visitContinueStatement(node);
-                this.setAST(node, result);
-            }
-
-            return result;
-        }
-
-        public visitForStatement(node: ForStatementSyntax): ForStatement {
-            var result: ForStatement = this.getAndMovePastAST(node);
-            if (!result) {
-                result = super.visitForStatement(node);
-                this.setAST(node, result);
-            }
-
-            return result;
-        }
-
-        public visitForInStatement(node: ForInStatementSyntax): ForInStatement {
-            var result: ForInStatement = this.getAndMovePastAST(node);
-            if (!result) {
-                result = super.visitForInStatement(node);
-                this.setAST(node, result);
-            }
-
-            return result;
-        }
-
-        public visitWhileStatement(node: WhileStatementSyntax): WhileStatement {
-            var result: WhileStatement = this.getAndMovePastAST(node);
-            if (!result) {
-                result = super.visitWhileStatement(node);
-                this.setAST(node, result);
-            }
-
-            return result;
-        }
-
-        public visitWithStatement(node: WithStatementSyntax): WithStatement {
-            var result: WithStatement = this.getAndMovePastAST(node);
-            if (!result) {
-                result = super.visitWithStatement(node);
-                this.setAST(node, result);
-            }
-
-            return result;
-        }
-
-        public visitCastExpression(node: CastExpressionSyntax): UnaryExpression {
-            var result: UnaryExpression = this.getAndMovePastAST(node);
-            if (!result) {
-                result = super.visitCastExpression(node);
-                this.setAST(node, result);
-            }
-
-            return result;
-        }
-
-        public visitObjectLiteralExpression(node: ObjectLiteralExpressionSyntax): UnaryExpression {
-            var result: UnaryExpression = this.getAndMovePastAST(node);
-            if (!result) {
-                result = super.visitObjectLiteralExpression(node);
-                this.setAST(node, result);
-            }
-
-            return result;
-        }
-
-        public visitSimplePropertyAssignment(node: SimplePropertyAssignmentSyntax): BinaryExpression {
-            var result: BinaryExpression = this.getAndMovePastAST(node);
-            if (!result) {
-                result = super.visitSimplePropertyAssignment(node);
-                this.setAST(node, result);
-            }
-
-            return result;
-        }
-
-        public visitFunctionPropertyAssignment(node: FunctionPropertyAssignmentSyntax): BinaryExpression {
-            var result: BinaryExpression = this.getAndMovePastAST(node);
-            if (!result) {
-                result = super.visitFunctionPropertyAssignment(node);
-                this.setAST(node, result);
-            }
-
-            return result;
-        }
-
-        public visitGetAccessorPropertyAssignment(node: GetAccessorPropertyAssignmentSyntax): BinaryExpression {
-            var result: BinaryExpression = this.getAndMovePastAST(node);
-            if (!result) {
-                result = super.visitGetAccessorPropertyAssignment(node);
-                this.setAST(node, result);
-            }
-
-            return result;
-        }
-
-        public visitSetAccessorPropertyAssignment(node: SetAccessorPropertyAssignmentSyntax): BinaryExpression {
-            var result: BinaryExpression = this.getAndMovePastAST(node);
-            if (!result) {
-                result = super.visitSetAccessorPropertyAssignment(node);
-                this.setAST(node, result);
-            }
-
-            return result;
-        }
-
-        public visitFunctionExpression(node: FunctionExpressionSyntax): FunctionDeclaration {
-            var result: FunctionDeclaration = this.getAndMovePastAST(node);
-            if (!result) {
-                result = super.visitFunctionExpression(node);
-                this.setAST(node, result);
-            }
-
-            return result;
-        }
-
-        public visitEmptyStatement(node: EmptyStatementSyntax): EmptyStatement {
-            var result: EmptyStatement = this.getAndMovePastAST(node);
-            if (!result) {
-                result = super.visitEmptyStatement(node);
-                this.setAST(node, result);
-            }
-
-            return result;
-        }
-
-        public visitTryStatement(node: TryStatementSyntax): TryStatement {
-            var result: TryStatement = this.getAndMovePastAST(node);
-            if (!result) {
-                result = super.visitTryStatement(node);
-                this.setAST(node, result);
-            }
-
-            return result;
-        }
-
-        public visitCatchClause(node: CatchClauseSyntax): CatchClause {
-            var result: CatchClause = this.getAndMovePastAST(node);
-            if (!result) {
-                result = super.visitCatchClause(node);
-                this.setAST(node, result);
-            }
-
-            return result;
-        }
-
-        public visitLabeledStatement(node: LabeledStatementSyntax): LabeledStatement {
-            var result: LabeledStatement = this.getAndMovePastAST(node);
-            if (!result) {
-                result = super.visitLabeledStatement(node);
-                this.setAST(node, result);
-            }
-
-            return result;
-        }
-
-        public visitDoStatement(node: DoStatementSyntax): DoStatement {
-            var result: DoStatement = this.getAndMovePastAST(node);
-            if (!result) {
-                result = super.visitDoStatement(node);
-                this.setAST(node, result);
-            }
-
-            return result;
-        }
-
-        public visitTypeOfExpression(node: TypeOfExpressionSyntax): UnaryExpression {
-            var result: UnaryExpression = this.getAndMovePastAST(node);
-            if (!result) {
-                result = super.visitTypeOfExpression(node);
-                this.setAST(node, result);
-            }
-
-            return result;
-        }
-
-        public visitDeleteExpression(node: DeleteExpressionSyntax): UnaryExpression {
-            var result: UnaryExpression = this.getAndMovePastAST(node);
-            if (!result) {
-                result = super.visitDeleteExpression(node);
-                this.setAST(node, result);
-            }
-
-            return result;
-        }
-
-        public visitVoidExpression(node: VoidExpressionSyntax): UnaryExpression {
-            var result: UnaryExpression = this.getAndMovePastAST(node);
-            if (!result) {
-                result = super.visitVoidExpression(node);
-                this.setAST(node, result);
-            }
-
-            return result;
-        }
-
-        public visitDebuggerStatement(node: DebuggerStatementSyntax): DebuggerStatement {
-            var result: DebuggerStatement = this.getAndMovePastAST(node);
-            if (!result) {
-                result = super.visitDebuggerStatement(node);
-                this.setAST(node, result);
-            }
-
-            return result;
-        }
-    }
+/// <reference path='ast.ts' />
+
+module TypeScript {
+    export class SyntaxTreeToAstVisitor implements ISyntaxVisitor {
+        public position = 0;
+
+        public requiresExtendsBlock: boolean = false;
+        public previousTokenTrailingComments: Comment[] = null;
+
+        public isParsingDeclareFile: boolean;
+        public isParsingAmbientModule = false;
+        public containingModuleHasExportAssignment = false;
+
+        private static protoString = "__proto__";
+        private static protoSubstitutionString = "#__proto__";
+
+        constructor(private fileName: string,
+                    public lineMap: LineMap,
+                    private compilationSettings: CompilationSettings) {
+            this.isParsingDeclareFile = isDTSFile(fileName);
+        }
+
+        public static visit(syntaxTree: SyntaxTree, fileName: string, compilationSettings: CompilationSettings, incrementalAST: boolean): Script {
+            var visitor = incrementalAST
+                ? new SyntaxTreeToIncrementalAstVisitor(fileName, syntaxTree.lineMap(), compilationSettings)
+                : new SyntaxTreeToAstVisitor(fileName, syntaxTree.lineMap(), compilationSettings);
+            return syntaxTree.sourceUnit().accept(visitor);
+        }
+
+        public movePast(element: ISyntaxElement): void {
+            if (element !== null) {
+                this.position += element.fullWidth();
+            }
+        }
+
+        private moveTo(element1: ISyntaxNodeOrToken, element2: ISyntaxElement): void {
+            if (element2 !== null) {
+                this.position += Syntax.childOffset(element1, element2);
+            }
+        }
+
+        private setCommentsAndSpan(ast: AST, fullStart: number, node: SyntaxNode): void {
+            var firstToken = node.firstToken();
+            var lastToken = node.lastToken();
+
+            this.setSpan2(ast, fullStart, node, firstToken, lastToken);
+            ast.setPreComments(this.convertTokenLeadingComments(firstToken, fullStart));
+            ast.setPostComments(this.convertNodeTrailingComments(node, lastToken, fullStart));
+        }
+
+        private copySpan(from: IASTSpan, to: IASTSpan): void {
+            to.minChar = from.minChar;
+            to.limChar = from.limChar;
+            to.trailingTriviaWidth = from.trailingTriviaWidth;
+        }
+
+        public setSpan(span: IASTSpan, fullStart: number, element: ISyntaxElement): void {
+            this.setSpan2(span, fullStart, element, element.firstToken(), element.lastToken());
+        }
+
+        public setSpan2(span: IASTSpan, fullStart: number, element: ISyntaxElement, firstToken: ISyntaxToken, lastToken: ISyntaxToken): void {
+            var leadingTriviaWidth = firstToken ? firstToken.leadingTriviaWidth() : 0;
+            var trailingTriviaWidth = lastToken ? lastToken.trailingTriviaWidth() : 0;
+
+            var desiredMinChar = fullStart + leadingTriviaWidth;
+            var desiredLimChar = fullStart + element.fullWidth() - trailingTriviaWidth;
+
+            this.setSpanExplicit(span, desiredMinChar, desiredLimChar);
+
+            span.trailingTriviaWidth = trailingTriviaWidth;
+        }
+
+        public setSpanExplicit(span: IASTSpan, start: number, end: number): void {
+            // Have a new span, just set it to the lim/min we were given.
+            span.minChar = start;
+            span.limChar = end;
+        }
+
+        public identifierFromToken(token: ISyntaxToken, isOptional: boolean): Identifier {
+            var result: Identifier = null;
+            if (token.fullWidth() === 0) {
+                result = new MissingIdentifier();
+            }
+            else if (token.kind() === SyntaxKind.IdentifierName) {
+                var tokenText = token.text();
+                var text = tokenText === SyntaxTreeToAstVisitor.protoString
+                    ? SyntaxTreeToAstVisitor.protoSubstitutionString
+                    : null;
+
+                result = new Identifier(tokenText, text);
+            }
+            else {
+                var tokenText = token.text();
+                result = new Identifier(tokenText, tokenText);
+            }
+
+            if (isOptional) {
+                result.setFlags(result.getFlags() | ASTFlags.OptionalName);
+            }
+
+            var start = this.position + token.leadingTriviaWidth();
+            this.setSpanExplicit(result, start, start + token.width());
+
+            return result;
+        }
+
+        public visitSyntaxList(node: ISyntaxList): ASTList {
+            var start = this.position;
+            var array = new Array(node.childCount());
+
+            for (var i = 0, n = node.childCount(); i < n; i++) {
+                array[i] = node.childAt(i).accept(this);
+            }
+            
+            var result = new ASTList(array);
+            this.setSpan(result, start, node);
+
+            return result;
+        }
+
+        public visitSeparatedSyntaxList(list: ISeparatedSyntaxList): ASTList {
+            var start = this.position;
+            var array = new Array(list.nonSeparatorCount());
+
+            for (var i = 0, n = list.childCount(); i < n; i++) {
+                if (i % 2 === 0) {
+                    array[i / 2] = list.childAt(i).accept(this);
+                    this.previousTokenTrailingComments = null;
+                }
+                else {
+                    var separatorToken = <ISyntaxToken>list.childAt(i);
+                    this.previousTokenTrailingComments = this.convertTokenTrailingComments(
+                        separatorToken, this.position + separatorToken.leadingTriviaWidth() + separatorToken.width());
+                    this.movePast(separatorToken);
+                }
+            }
+
+            var result = new ASTList(array);
+            this.setSpan(result, start, list);
+
+            result.setPostComments(this.previousTokenTrailingComments);
+            this.previousTokenTrailingComments = null;
+
+            return result;
+        }
+
+        private createRef(text: string, minChar: number): Identifier {
+            var id = new Identifier(text, null);
+            id.minChar = minChar;
+            return id;
+        }
+
+        private convertComment(trivia: ISyntaxTrivia, commentStartPosition: number, hasTrailingNewLine: boolean): Comment {
+            var comment = new Comment(trivia.fullText(), trivia.kind() === SyntaxKind.MultiLineCommentTrivia, hasTrailingNewLine);
+
+            comment.minChar = commentStartPosition;
+            comment.limChar = commentStartPosition + trivia.fullWidth();
+
+            return comment;
+        }
+
+        private convertComments(triviaList: ISyntaxTriviaList, commentStartPosition: number): Comment[] {
+            var result: Comment[] = [];
+
+            for (var i = 0, n = triviaList.count(); i < n; i++) {
+                var trivia = triviaList.syntaxTriviaAt(i);
+
+                if (trivia.isComment()) {
+                    var hasTrailingNewLine = ((i + 1) < n) && triviaList.syntaxTriviaAt(i + 1).isNewLine();
+                    result.push(this.convertComment(trivia, commentStartPosition, hasTrailingNewLine));
+                }
+
+                commentStartPosition += trivia.fullWidth();
+            }
+
+            return result;
+        }
+
+        private mergeComments(comments1: Comment[], comments2: Comment[]): Comment[] {
+            if (comments1 === null) {
+                return comments2;
+            }
+
+            if (comments2 === null) {
+                return comments1;
+            }
+
+            return comments1.concat(comments2);
+        }
+
+        private convertTokenLeadingComments(token: ISyntaxToken, commentStartPosition: number): Comment[] {
+            if (token === null) {
+                return null;
+            }
+
+            var preComments = token.hasLeadingComment()
+                ? this.convertComments(token.leadingTrivia(), commentStartPosition)
+                : null;
+
+            var previousTokenTrailingComments = this.previousTokenTrailingComments;
+            this.previousTokenTrailingComments = null;
+
+            return this.mergeComments(previousTokenTrailingComments, preComments);
+        }
+
+        private convertTokenTrailingComments(token: ISyntaxToken, commentStartPosition: number): Comment[] {
+            if (token === null || !token.hasTrailingComment() || token.hasTrailingNewLine()) {
+                return null;
+            }
+
+            return this.convertComments(token.trailingTrivia(), commentStartPosition);
+        }
+
+        private convertNodeTrailingComments(node: SyntaxNode, lastToken: ISyntaxToken, nodeStart: number): Comment[]{
+            // Bail out quickly before doing any expensive math computation.
+            if (lastToken === null || !lastToken.hasTrailingComment() || lastToken.hasTrailingNewLine()) {
+                return null;
+            }
+
+            return this.convertComments(lastToken.trailingTrivia(), nodeStart + node.fullWidth() - lastToken.trailingTriviaWidth());
+        }
+
+        public visitToken(token: ISyntaxToken): AST {
+            var fullStart = this.position;
+
+            var result: AST;
+            if (token.kind() === SyntaxKind.ThisKeyword) {
+                result = new ThisExpression();
+            }
+            else if (token.kind() === SyntaxKind.SuperKeyword) {
+                result = new SuperExpression();
+            }
+            else if (token.kind() === SyntaxKind.TrueKeyword) {
+                result = new LiteralExpression(NodeType.TrueLiteral);
+            }
+            else if (token.kind() === SyntaxKind.FalseKeyword) {
+                result = new LiteralExpression(NodeType.FalseLiteral);
+            }
+            else if (token.kind() === SyntaxKind.NullKeyword) {
+                result = new LiteralExpression(NodeType.NullLiteral);
+            }
+            else if (token.kind() === SyntaxKind.StringLiteral) {
+                result = new StringLiteral(token.text(), token.valueText());
+            }
+            else if (token.kind() === SyntaxKind.RegularExpressionLiteral) {
+                result = new RegexLiteral(token.text());
+            }
+            else if (token.kind() === SyntaxKind.NumericLiteral) {
+                var preComments = this.convertTokenLeadingComments(token, fullStart);
+
+                var value = token.text().indexOf(".") > 0 ? parseFloat(token.text()) : parseInt(token.text());
+                result = new NumberLiteral(value, token.text());
+
+                result.setPreComments(preComments);
+            }
+            else {
+                result = this.identifierFromToken(token, /*isOptional:*/ false);
+            }
+
+            this.movePast(token);
+
+            var start = fullStart + token.leadingTriviaWidth();
+            this.setSpanExplicit(result, start, start + token.width());
+            return result;
+        }
+
+        private getLeadingComments(node: SyntaxNode): ISyntaxTrivia[] {
+            var firstToken = node.firstToken();
+            var result: ISyntaxTrivia[] = [];
+
+            if (firstToken.hasLeadingComment()) {
+                var leadingTrivia = firstToken.leadingTrivia();
+
+                for (var i = 0, n = leadingTrivia.count(); i < n; i++) {
+                    var trivia = leadingTrivia.syntaxTriviaAt(i);
+
+                    if (trivia.isComment()) {
+                        result.push(trivia);
+                    }
+                }
+            }
+
+            return result;
+        }
+
+        private hasTopLevelImportOrExport(node: SourceUnitSyntax): boolean {
+            // TODO: implement this.
+
+            var firstToken: ISyntaxToken;
+
+            for (var i = 0, n = node.moduleElements.childCount(); i < n; i++) {
+                var moduleElement = node.moduleElements.childAt(i);
+
+                firstToken = moduleElement.firstToken();
+                if (firstToken !== null && firstToken.kind() === SyntaxKind.ExportKeyword) {
+                    return true;
+                }
+
+                if (moduleElement.kind() === SyntaxKind.ImportDeclaration) {
+                    var importDecl = <ImportDeclarationSyntax>moduleElement;
+                    if (importDecl.moduleReference.kind() === SyntaxKind.ExternalModuleReference) {
+                        return true;
+                    }
+                }
+            }
+
+            var leadingComments = this.getLeadingComments(node);
+            for (var i = 0, n = leadingComments.length; i < n; i++) {
+                var trivia = leadingComments[i];
+
+                if (getImplicitImport(trivia.fullText())) {
+                    return true;
+                }
+            }
+
+            return false;
+        }
+
+        private getAmdDependency(comment: string): string {
+            var amdDependencyRegEx = /^\/\/\/\s*<amd-dependency\s+path=('|")(.+?)\1/gim;
+            var match = amdDependencyRegEx.exec(comment);
+            return match ? match[2] : null;
+        }
+
+        public visitSourceUnit(node: SourceUnitSyntax): Script {
+            var start = this.position;
+            var members;
+
+            var bod = this.visitSyntaxList(node.moduleElements);
+
+            var topLevelMod: ModuleDeclaration = null;
+            if (this.hasTopLevelImportOrExport(node)) {
+                var correctedFileName = switchToForwardSlashes(this.fileName);
+                var id: Identifier = new Identifier(correctedFileName, correctedFileName);
+                topLevelMod = new ModuleDeclaration(id, bod, null);
+                this.setSpanExplicit(topLevelMod, start, this.position);
+
+                var moduleFlags = topLevelMod.getModuleFlags() | ModuleFlags.IsDynamic | ModuleFlags.IsWholeFile | ModuleFlags.Exported
+
+                if (this.isParsingDeclareFile) {
+                    moduleFlags |= ModuleFlags.Ambient;
+                }
+
+                topLevelMod.setModuleFlags(moduleFlags);
+
+
+                topLevelMod.prettyName = getPrettyName(correctedFileName);
+                //topLevelMod.containsUnicodeChar = this.scanner.seenUnicodeChar;
+                //topLevelMod.containsUnicodeCharInComment = this.scanner.seenUnicodeCharInComment;
+
+                var leadingComments = this.getLeadingComments(node);
+                for (var i = 0, n = leadingComments.length; i < n; i++) {
+                    var trivia = leadingComments[i];
+                    var amdDependency = this.getAmdDependency(trivia.fullText());
+                    if (amdDependency) {
+                        topLevelMod.amdDependencies.push(amdDependency);
+                    }
+                }
+
+                // topLevelMod.amdDependencies = this.amdDependencies;
+
+                bod = new ASTList([topLevelMod]);
+                this.setSpanExplicit(bod, start, this.position);
+            }
+
+            var result = new Script();
+            this.setSpanExplicit(result, start, start + node.fullWidth());
+
+            result.moduleElements = bod;
+            result.topLevelMod = topLevelMod;
+            result.isDeclareFile = this.isParsingDeclareFile;
+            result.requiresExtendsBlock = this.requiresExtendsBlock;
+
+            return result;
+        }
+
+        public visitExternalModuleReference(node: ExternalModuleReferenceSyntax): any {
+            this.moveTo(node, node.stringLiteral);
+            var result = this.identifierFromToken(node.stringLiteral, /*isOptional:*/ false);
+            this.movePast(node.stringLiteral);
+            this.movePast(node.closeParenToken);
+
+            return result;
+        }
+
+        public visitModuleNameModuleReference(node: ModuleNameModuleReferenceSyntax): any {
+            return node.moduleName.accept(this);
+        }
+
+        public visitClassDeclaration(node: ClassDeclarationSyntax): ClassDeclaration {
+            var start = this.position;
+
+            this.moveTo(node, node.identifier);
+            var name = this.identifierFromToken(node.identifier, /*isOptional:*/ false);
+            this.movePast(node.identifier);
+
+            var typeParameters = node.typeParameterList === null ? null : node.typeParameterList.accept(this);
+            var extendsList: ASTList = null;
+            var implementsList: ASTList = null;
+
+            for (var i = 0, n = node.heritageClauses.childCount(); i < n; i++) {
+                var heritageClause = <HeritageClauseSyntax>node.heritageClauses.childAt(i);
+                if (heritageClause.extendsOrImplementsKeyword.tokenKind === SyntaxKind.ExtendsKeyword) {
+                    extendsList = heritageClause.accept(this);
+                }
+                else {
+                    implementsList = heritageClause.accept(this);
+                }
+            }
+
+            this.movePast(node.openBraceToken);
+            var members = this.visitSyntaxList(node.classElements);
+            var closeBracePosition = this.position;
+            this.movePast(node.closeBraceToken);
+            var closeBraceSpan = new ASTSpan();
+            this.setSpan(closeBraceSpan, closeBracePosition, node.closeBraceToken);
+
+            var result = new ClassDeclaration(name, typeParameters, members, extendsList, implementsList, closeBraceSpan);
+            this.setCommentsAndSpan(result, start, node);
+
+            for (var i = 0; i < members.members.length; i++) {
+                var member = members.members[i];
+                if (member.nodeType() === NodeType.FunctionDeclaration) {
+                    var funcDecl = <FunctionDeclaration>member;
+
+                    if (funcDecl.isConstructor) {
+                        funcDecl.classDecl = result;
+
+                        result.constructorDecl = funcDecl;
+                    }
+                }
+            }
+
+            this.completeClassDeclaration(node, result);
+
+            return result;
+        }
+
+        public completeClassDeclaration(node: ClassDeclarationSyntax, result: ClassDeclaration): void {
+            this.requiresExtendsBlock = this.requiresExtendsBlock || (result.extendsList && result.extendsList.members.length > 0);
+
+            var flags = result.getVarFlags();
+            if (!this.containingModuleHasExportAssignment && (SyntaxUtilities.containsToken(node.modifiers, SyntaxKind.ExportKeyword) || this.isParsingAmbientModule)) {
+                flags = flags | VariableFlags.Exported;
+            }
+            else {
+                flags = flags & ~VariableFlags.Exported;
+            }
+
+            if (SyntaxUtilities.containsToken(node.modifiers, SyntaxKind.DeclareKeyword) || this.isParsingAmbientModule || this.isParsingDeclareFile) {
+                flags = flags | VariableFlags.Ambient;
+            }
+            else {
+                flags = flags & ~VariableFlags.Ambient;
+            }
+
+            result.setVarFlags(flags);
+        }
+
+        public visitInterfaceDeclaration(node: InterfaceDeclarationSyntax): InterfaceDeclaration {
+            var start = this.position;
+
+            this.moveTo(node, node.identifier);
+            var name = this.identifierFromToken(node.identifier, /*isOptional:*/ false);
+            this.movePast(node.identifier);
+            var typeParameters = node.typeParameterList === null ? null : node.typeParameterList.accept(this);
+
+            var extendsList: ASTList = null;
+
+            for (var i = 0, n = node.heritageClauses.childCount(); i < n; i++) {
+                var heritageClause = <HeritageClauseSyntax>node.heritageClauses.childAt(i);
+                if (i === 0) {
+                    extendsList = heritageClause.accept(this);
+                }
+                else {
+                    this.movePast(heritageClause);
+                }
+            }
+
+            this.movePast(node.body.openBraceToken);
+            var members = this.visitSeparatedSyntaxList(node.body.typeMembers);
+
+            this.movePast(node.body.closeBraceToken);
+
+            var result = new InterfaceDeclaration(name, typeParameters, members, extendsList, null, /*isObjectTypeLiteral:*/ false);
+            this.setCommentsAndSpan(result, start, node);
+
+            this.completeInterfaceDeclaration(node, result);
+
+            return result;
+        }
+
+        public completeInterfaceDeclaration(node: InterfaceDeclarationSyntax, result: InterfaceDeclaration): void {
+            if (!this.containingModuleHasExportAssignment && (SyntaxUtilities.containsToken(node.modifiers, SyntaxKind.ExportKeyword) || this.isParsingAmbientModule)) {
+                result.setVarFlags(result.getVarFlags() | VariableFlags.Exported);
+            }
+            else {
+                result.setVarFlags(result.getVarFlags() & ~VariableFlags.Exported);
+            }
+        }
+
+        public visitHeritageClause(node: HeritageClauseSyntax): ASTList {
+            var start = this.position;
+            var array = new Array(node.typeNames.nonSeparatorCount());
+
+            this.movePast(node.extendsOrImplementsKeyword);
+            for (var i = 0, n = node.typeNames.childCount(); i < n; i++) {
+                if (i % 2 === 1) {
+                    this.movePast(node.typeNames.childAt(i));
+                }
+                else {
+                    var type = this.visitType(node.typeNames.childAt(i)).term;
+                    array[i / 2] = type;
+                }
+            }
+
+            var result = new ASTList(array);
+            this.setSpan(result, start, node);
+
+            return result;
+        }
+
+        private getModuleNames(node: ModuleDeclarationSyntax): Identifier[] {
+            var result: Identifier[] = [];
+
+            if (node.stringLiteral !== null) {
+                result.push(this.identifierFromToken(node.stringLiteral, /*isOptional:*/false));
+                this.movePast(node.stringLiteral);
+            }
+            else {
+                this.getModuleNamesHelper(node.moduleName, result);
+            }
+
+            return result;
+        }
+
+        private getModuleNamesHelper(name: INameSyntax, result: Identifier[]): void {
+            if (name.kind() === SyntaxKind.QualifiedName) {
+                var qualifiedName = <QualifiedNameSyntax>name;
+                this.getModuleNamesHelper(qualifiedName.left, result);
+                this.movePast(qualifiedName.dotToken);
+                result.push(this.identifierFromToken(qualifiedName.right, /*isOptional:*/ false));
+                this.movePast(qualifiedName.right);
+            }
+            else {
+                result.push(this.identifierFromToken(<ISyntaxToken>name, /*isOptional:*/ false));
+                this.movePast(name);
+            }
+        }
+
+        public visitModuleDeclaration(node: ModuleDeclarationSyntax): ModuleDeclaration {
+            var start = this.position;
+
+            var firstToken = node.firstToken();
+            var preComments = this.convertTokenLeadingComments(firstToken, start);
+            var postComments = this.convertNodeTrailingComments(node, node.closeBraceToken, start);
+
+            this.moveTo(node, node.moduleKeyword);
+            this.movePast(node.moduleKeyword);
+            var names = this.getModuleNames(node);
+            this.movePast(node.openBraceToken);
+
+            var savedIsParsingAmbientModule = this.isParsingAmbientModule;
+            if (SyntaxUtilities.containsToken(node.modifiers, SyntaxKind.DeclareKeyword) || this.isParsingDeclareFile) {
+                this.isParsingAmbientModule = true;
+            }
+
+            var savedContainingModuleHasExportAssignment = this.containingModuleHasExportAssignment;
+            this.containingModuleHasExportAssignment = ArrayUtilities.any(node.moduleElements.toArray(), m => m.kind() === SyntaxKind.ExportAssignment);
+
+            var members = this.visitSyntaxList(node.moduleElements);
+
+            this.isParsingAmbientModule = savedIsParsingAmbientModule;
+            this.containingModuleHasExportAssignment = savedContainingModuleHasExportAssignment;
+
+            var closeBracePosition = this.position;
+            this.movePast(node.closeBraceToken);
+            var closeBraceSpan = new ASTSpan();
+            this.setSpan(closeBraceSpan, closeBracePosition, node.closeBraceToken);
+
+            for (var i = names.length - 1; i >= 0; i--) {
+                var innerName = names[i];
+
+                var result = new ModuleDeclaration(innerName, members, closeBraceSpan);
+                this.setSpan(result, start, node);
+
+                result.setPreComments(preComments);
+                result.setPostComments(postComments);
+
+                preComments = null;
+                postComments = null;
+
+                // mark the inner module declarations as exported
+                if (i) {
+                    result.setModuleFlags(result.getModuleFlags() | ModuleFlags.Exported);
+                } else if (!this.containingModuleHasExportAssignment && (SyntaxUtilities.containsToken(node.modifiers, SyntaxKind.ExportKeyword) || this.isParsingAmbientModule)) {
+                    // outer module is exported if export key word or parsing ambient module
+                    result.setModuleFlags(result.getModuleFlags() | ModuleFlags.Exported);
+                }
+
+                // REVIEW: will also possibly need to re-parent comments as well
+
+                members = new ASTList([result]);
+            }
+
+            this.completeModuleDeclaration(node, result);
+
+            this.setSpan(result, start, node);
+            return result;
+        }
+
+        public completeModuleDeclaration(node: ModuleDeclarationSyntax, result: ModuleDeclaration): void {
+            // mark ambient if declare keyword or parsing ambient module or parsing declare file
+            if (SyntaxUtilities.containsToken(node.modifiers, SyntaxKind.DeclareKeyword) || this.isParsingAmbientModule || this.isParsingDeclareFile) {
+                result.setModuleFlags(result.getModuleFlags() | ModuleFlags.Ambient);
+            }
+            else {
+                result.setModuleFlags(result.getModuleFlags() & ~ModuleFlags.Ambient);
+            }
+        }
+
+        private hasDotDotDotParameter(parameters: ISeparatedSyntaxList): boolean {
+            for (var i = 0, n = parameters.nonSeparatorCount(); i < n; i++) {
+                if ((<ParameterSyntax>parameters.nonSeparatorAt(i)).dotDotDotToken) {
+                    return true;
+                }
+            }
+
+            return false;
+        }
+
+        public visitFunctionDeclaration(node: FunctionDeclarationSyntax): FunctionDeclaration {
+            var start = this.position;
+
+            this.moveTo(node, node.identifier);
+            var name = this.identifierFromToken(node.identifier, /*isOptional:*/ false);
+
+            this.movePast(node.identifier);
+
+            var typeParameters = node.callSignature.typeParameterList === null ? null : node.callSignature.typeParameterList.accept(this);
+            var parameters = node.callSignature.parameterList.accept(this);
+
+            var returnType = node.callSignature.typeAnnotation
+                ? node.callSignature.typeAnnotation.accept(this)
+                : null;
+
+            var block = node.block ? node.block.accept(this) : null;
+
+            this.movePast(node.semicolonToken);
+
+            var result = new FunctionDeclaration(name, block, false, typeParameters, parameters, returnType, this.hasDotDotDotParameter(node.callSignature.parameterList.parameters));
+            this.setCommentsAndSpan(result, start, node);
+
+            if (node.semicolonToken) {
+                result.setFunctionFlags(result.getFunctionFlags() | FunctionFlags.Signature);
+            }
+
+            this.completeFunctionDeclaration(node, result);
+
+            return result;
+        }
+
+        public completeFunctionDeclaration(node: FunctionDeclarationSyntax, result: FunctionDeclaration): void {
+            var flags = result.getFunctionFlags();
+            if (!this.containingModuleHasExportAssignment && (SyntaxUtilities.containsToken(node.modifiers, SyntaxKind.ExportKeyword) || this.isParsingAmbientModule)) {
+                flags = flags | FunctionFlags.Exported;
+            }
+            else {
+                flags = flags & ~FunctionFlags.Exported;
+            }
+
+            if (SyntaxUtilities.containsToken(node.modifiers, SyntaxKind.DeclareKeyword) || this.isParsingAmbientModule || this.isParsingDeclareFile) {
+                flags = flags | FunctionFlags.Ambient;
+            }
+            else {
+                flags = flags & ~FunctionFlags.Ambient;
+            }
+
+            result.setFunctionFlags(flags);
+        }
+
+        public visitEnumDeclaration(node: EnumDeclarationSyntax): ModuleDeclaration {
+            var start = this.position;
+
+            this.moveTo(node, node.identifier);
+            var name = this.identifierFromToken(node.identifier, /*isOptional:*/ false);
+            this.movePast(node.identifier);
+
+            this.movePast(node.openBraceToken);
+            var array: VariableStatement[] = new Array(node.enumElements.nonSeparatorCount());
+
+            var declarators: VariableDeclarator[] = [];
+
+            for (var i = 0, n = node.enumElements.childCount(); i < n; i++) {
+                if (i % 2 === 1) {
+                    this.movePast(node.enumElements.childAt(i));
+                }
+                else {
+                    var enumElement = <EnumElementSyntax>node.enumElements.childAt(i);
+                    var memberStart = this.position + enumElement.leadingTriviaWidth();
+
+                    var memberName = this.identifierFromToken(enumElement.propertyName, /*isOptional:*/ false);
+                    this.movePast(enumElement.propertyName);
+                    
+                    var init = enumElement.equalsValueClause !== null ? enumElement.equalsValueClause.accept(this) : null;
+
+                    var declarator = new VariableDeclarator(memberName, new TypeReference(this.createRef(name.actualText, -1), 0), init);
+                    declarator.constantValue = this.determineConstantValue(enumElement.equalsValueClause, declarators);
+
+                    declarator.setVarFlags(declarator.getVarFlags() | VariableFlags.Property);
+                    this.setSpanExplicit(declarator, memberStart, this.position);
+
+                    declarators.push(declarator);
+
+                    var declaration = new VariableDeclaration(new ASTList([declarator]));
+                    this.setSpanExplicit(declaration, memberStart, this.position);
+
+                    var statement = new VariableStatement(declaration);
+                    statement.setFlags(ASTFlags.EnumElement);
+                    this.setSpanExplicit(statement, memberStart, this.position);
+
+                    array[i / 2] = statement;
+
+                    // all enum members are exported
+                    declarator.setVarFlags(declarator.getVarFlags() | VariableFlags.Exported);
+                }
+            }
+
+            var members = new ASTList(array);
+
+            var closeBracePosition = this.position;
+            this.movePast(node.closeBraceToken);
+            var closeBraceSpan = new ASTSpan();
+            this.setSpan(closeBraceSpan, closeBracePosition, node.closeBraceToken);
+
+            var result = new ModuleDeclaration(name, members, closeBraceSpan);
+            this.setCommentsAndSpan(result, start, node);
+
+            var flags = result.getModuleFlags() | ModuleFlags.IsEnum;
+
+            if (!this.containingModuleHasExportAssignment && (SyntaxUtilities.containsToken(node.modifiers, SyntaxKind.ExportKeyword) || this.isParsingAmbientModule)) {
+                flags = flags | ModuleFlags.Exported;
+            }
+            
+            result.setModuleFlags(flags);
+
+            return result;
+        }
+
+        private determineConstantValue(equalsValue: EqualsValueClauseSyntax, declarators: VariableDeclarator[]): number {
+            var value = equalsValue === null ? null : equalsValue.value;
+            if (value === null) {
+                // If they provided no value, then our constant value is 0 if we're the first 
+                // element, or one greater than the last constant value.
+                if (declarators.length === 0) {
+                    return 0;
+                }
+                else {
+                    var lastConstantValue = ArrayUtilities.last(declarators).constantValue;
+                    return lastConstantValue !== null ? lastConstantValue + 1 : null;
+                }
+            }
+            else {
+                return this.computeConstantValue(value, declarators);
+            }
+        }
+
+        private computeConstantValue(expression: IExpressionSyntax, declarators: VariableDeclarator[]): number {
+            if (Syntax.isIntegerLiteral(expression)) {
+                // Always produce a value for an integer literal.
+                var token: ISyntaxToken;
+                switch (expression.kind()) {
+                    case SyntaxKind.PlusExpression:
+                    case SyntaxKind.NegateExpression:
+                        token = <ISyntaxToken>(<PrefixUnaryExpressionSyntax>expression).operand;
+                        break;
+                    default:
+                        token = <ISyntaxToken>expression;
+                }
+
+                var value = token.value();
+                return value && expression.kind() === SyntaxKind.NegateExpression ? -value : value;
+            }
+            else if (this.compilationSettings.propagateConstants) {
+                switch (expression.kind()) {
+                    case SyntaxKind.IdentifierName:
+                        // If it's a name, see if we already had an enum value named this.  If so,
+                        // return that value.
+                        var variableDeclarator = ArrayUtilities.firstOrDefault(declarators, d => d.id.text() === (<ISyntaxToken>expression).valueText());
+                        return variableDeclarator ? variableDeclarator.constantValue : null;
+
+                    case SyntaxKind.LeftShiftExpression:
+                        // Handle the common case of a left shifted value.
+                        var binaryExpression = <BinaryExpressionSyntax>expression;
+                        return this.computeConstantValue(binaryExpression.left, declarators) << this.computeConstantValue(binaryExpression.right, declarators);
+                }
+
+                // TODO: add more cases.
+                return null;
+            }
+            else {
+                // Wasn't an integer literal, and we're not aggressively propagating constants.
+                // There is no constant value for this expression.
+                return null;
+            }
+        }
+
+        public visitEnumElement(node: EnumElementSyntax): void {
+            // Processing enum elements should be handled from inside visitEnumDeclaration.
+            throw Errors.invalidOperation();
+        }
+
+        public visitImportDeclaration(node: ImportDeclarationSyntax): ImportDeclaration {
+            var start = this.position;
+
+            this.moveTo(node, node.identifier);
+            var name = this.identifierFromToken(node.identifier, /*isOptional:*/ false);
+            this.movePast(node.identifier);
+            this.movePast(node.equalsToken);
+            var alias = node.moduleReference.accept(this);
+            this.movePast(node.semicolonToken);
+
+            var result = new ImportDeclaration(name, alias);
+            this.setCommentsAndSpan(result, start, node);
+
+            result.isDynamicImport = node.moduleReference.kind() === SyntaxKind.ExternalModuleReference;
+
+            return result;
+        }
+
+        public visitExportAssignment(node: ExportAssignmentSyntax): ExportAssignment {
+            var start = this.position;
+
+            this.moveTo(node, node.identifier);
+            var name = this.identifierFromToken(node.identifier, /*isOptional:*/ false);
+            this.movePast(node.identifier);
+            this.movePast(node.semicolonToken);
+
+            var result = new ExportAssignment(name);
+            this.setSpan(result, start, node);
+
+            return result;
+        }
+
+        public visitVariableStatement(node: VariableStatementSyntax): VariableStatement {
+            var start = this.position;
+
+            var preComments: Comment[] = null;
+            if (node.modifiers.childCount() > 0) {
+                preComments = this.convertTokenLeadingComments(node.modifiers.firstToken(), start);
+            }
+
+            this.moveTo(node, node.variableDeclaration);
+
+            var declaration = node.variableDeclaration.accept(this);
+            this.movePast(node.semicolonToken);
+
+            for (var i = 0, n = declaration.declarators.members.length; i < n; i++) {
+                var varDecl = <VariableDeclarator>declaration.declarators.members[i];
+
+                if (i === 0) {
+                    varDecl.setPreComments(this.mergeComments(preComments, varDecl.preComments()));
+                }
+
+                var flags = varDecl.getVarFlags();
+                if (!this.containingModuleHasExportAssignment && (SyntaxUtilities.containsToken(node.modifiers, SyntaxKind.ExportKeyword) || this.isParsingAmbientModule)) {
+                    flags = flags | VariableFlags.Exported;
+                }
+                else {
+                    flags = flags & ~VariableFlags.Exported;
+                }
+
+                if (SyntaxUtilities.containsToken(node.modifiers, SyntaxKind.DeclareKeyword) || this.isParsingAmbientModule || this.isParsingDeclareFile) {
+                    flags = flags | VariableFlags.Ambient;
+                }
+                else {
+                    flags = flags & ~VariableFlags.Ambient;
+                }
+
+                varDecl.setVarFlags(flags);
+            }
+
+            var result = new VariableStatement(declaration);
+            this.setSpan(result, start, node);
+
+            return result;
+        }
+
+        public visitVariableDeclaration(node: VariableDeclarationSyntax): VariableDeclaration {
+            var start = this.position;
+
+            var firstToken = node.firstToken();
+            var preComments = this.convertTokenLeadingComments(firstToken, start);
+            var postComments = this.convertNodeTrailingComments(node, node.lastToken(), start);
+
+            this.moveTo(node, node.variableDeclarators);
+            var variableDecls = this.visitSeparatedSyntaxList(node.variableDeclarators);
+
+            for (var i = 0; i < variableDecls.members.length; i++) {
+                if (i === 0) {
+                    variableDecls.members[i].setPreComments(preComments);
+                    variableDecls.members[i].setPostComments(postComments);
+                }
+            }
+
+            var result = new VariableDeclaration(variableDecls);
+            this.setSpan(result, start, node);
+
+            return result;
+        }
+
+        public visitVariableDeclarator(node: VariableDeclaratorSyntax): VariableDeclarator {
+            var start = this.position;
+            var name = this.identifierFromToken(node.identifier, /*isOptional:*/ false);
+            this.movePast(node.identifier);
+            var typeExpr = node.typeAnnotation ? node.typeAnnotation.accept(this) : null;
+            var init = node.equalsValueClause ? node.equalsValueClause.accept(this) : null;
+
+            var result = new VariableDeclarator(name, typeExpr, init);
+            this.setSpan(result, start, node);
+
+            if (init && init.nodeType() === NodeType.FunctionDeclaration) {
+                var funcDecl = <FunctionDeclaration>init;
+                funcDecl.hint = name.actualText;
+            }
+
+            // TODO: more flags
+
+            return result;
+        }
+
+        public visitEqualsValueClause(node: EqualsValueClauseSyntax): AST {
+            var afterEqualsComments = this.convertTokenTrailingComments(node.equalsToken,
+                this.position + node.equalsToken.leadingTriviaWidth() + node.equalsToken.width());
+
+            this.movePast(node.equalsToken);
+            var result: AST = node.value.accept(this);
+            result.setPreComments(this.mergeComments(afterEqualsComments, result.preComments()));
+
+            return result;
+        }
+
+        private getUnaryExpressionNodeType(kind: SyntaxKind): NodeType {
+            switch (kind) {
+                case SyntaxKind.PlusExpression: return NodeType.PlusExpression;
+                case SyntaxKind.NegateExpression: return NodeType.NegateExpression;
+                case SyntaxKind.BitwiseNotExpression: return NodeType.BitwiseNotExpression;
+                case SyntaxKind.LogicalNotExpression: return NodeType.LogicalNotExpression;
+                case SyntaxKind.PreIncrementExpression: return NodeType.PreIncrementExpression;
+                case SyntaxKind.PreDecrementExpression: return NodeType.PreDecrementExpression;
+                default:
+                    throw Errors.invalidOperation();
+            }
+        }
+
+        public visitPrefixUnaryExpression(node: PrefixUnaryExpressionSyntax): UnaryExpression {
+            var start = this.position;
+
+            this.movePast(node.operatorToken);
+            var operand = node.operand.accept(this);
+
+            var result = new UnaryExpression(this.getUnaryExpressionNodeType(node.kind()), operand, null);
+            this.setSpan(result, start, node);
+
+            return result;
+        }
+
+        private isOnSingleLine(start: number, end: number): boolean {
+            return this.lineMap.getLineNumberFromPosition(start) === this.lineMap.getLineNumberFromPosition(end);
+        }
+
+        public visitArrayLiteralExpression(node: ArrayLiteralExpressionSyntax): UnaryExpression {
+            var start = this.position;
+            var openStart = this.position + node.openBracketToken.leadingTriviaWidth();
+            this.movePast(node.openBracketToken);
+
+            var expressions = this.visitSeparatedSyntaxList(node.expressions);
+
+            var closeStart = this.position + node.closeBracketToken.leadingTriviaWidth();
+            this.movePast(node.closeBracketToken);
+
+            var result = new UnaryExpression(NodeType.ArrayLiteralExpression, expressions, null);
+            this.setSpan(result, start, node);
+
+            if (this.isOnSingleLine(openStart, closeStart)) {
+                result.setFlags(result.getFlags() | ASTFlags.SingleLine);
+            }
+
+            return result;
+        }
+
+        public visitOmittedExpression(node: OmittedExpressionSyntax): OmittedExpression {
+            var start = this.position;
+
+            var result = new OmittedExpression();
+            this.setSpan(result, start, node);
+
+            return result;
+        }
+
+        public visitParenthesizedExpression(node: ParenthesizedExpressionSyntax): ParenthesizedExpression {
+            var start = this.position;
+
+            this.movePast(node.openParenToken);
+            var expr = node.expression.accept(this);
+            this.movePast(node.closeParenToken);
+
+            var result = new ParenthesizedExpression(expr);
+            this.setSpan(result, start, node);
+
+            return result;
+        }
+
+        private getArrowFunctionStatements(body: ISyntaxNodeOrToken): Block {
+            if (body.kind() === SyntaxKind.Block) {
+                return body.accept(this);
+            }
+            else {
+                var expression = body.accept(this);
+                var returnStatement = new ReturnStatement(expression);
+
+                // Copy any comments before the body of the arrow function to the return statement.
+                // This is necessary for emitting correctness so we don't emit something like this:
+                //
+                //      return
+                //          // foo
+                //          this.foo();
+                //
+                // Because of ASI, this gets parsed as "return;" which is *not* what we want for
+                // proper semantics.
+                returnStatement.setPreComments(expression.preComments());
+                expression.setPreComments(null);
+                
+                var statements = new ASTList([returnStatement]);
+
+                var block = new Block(statements, statements.members[0]);
+                return block;
+            }
+        }
+
+        public visitSimpleArrowFunctionExpression(node: SimpleArrowFunctionExpressionSyntax): FunctionDeclaration {
+            var start = this.position;
+
+            var identifier = this.identifierFromToken(node.identifier, /*isOptional:*/ false);
+            this.movePast(node.identifier);
+            this.movePast(node.equalsGreaterThanToken);
+
+            var parameter = new Parameter(identifier, null, null, false);
+            this.setSpanExplicit(parameter, identifier.minChar, identifier.limChar);
+
+            var parameters = new ASTList([parameter]);
+
+            var statements = this.getArrowFunctionStatements(node.body);
+
+            var result = new FunctionDeclaration(null, statements, /*isConstructor:*/ false, null, parameters, null, false);
+            this.setSpan(result, start, node);
+
+            result.setFunctionFlags(result.getFunctionFlags() | FunctionFlags.IsFunctionExpression | FunctionFlags.IsFatArrowFunction);
+
+            return result;
+        }
+
+        public visitParenthesizedArrowFunctionExpression(node: ParenthesizedArrowFunctionExpressionSyntax): FunctionDeclaration {
+            var start = this.position;
+
+            var typeParameters = node.callSignature.typeParameterList === null ? null : node.callSignature.typeParameterList.accept(this);
+            var parameters = node.callSignature.parameterList.accept(this);
+            var returnType = node.callSignature.typeAnnotation ? node.callSignature.typeAnnotation.accept(this) : null;
+            this.movePast(node.equalsGreaterThanToken);
+
+            var block = this.getArrowFunctionStatements(node.body);
+
+            var result = new FunctionDeclaration(null, block, /*isConstructor:*/ false, typeParameters, parameters, returnType, this.hasDotDotDotParameter(node.callSignature.parameterList.parameters));
+            this.setCommentsAndSpan(result, start, node);
+
+            result.setFunctionFlags(result.getFunctionFlags() | FunctionFlags.IsFunctionExpression | FunctionFlags.IsFatArrowFunction);
+
+            return result;
+        }
+
+        public visitType(type: ITypeSyntax): TypeReference {
+            var result: TypeReference;
+            if (type.isToken()) {
+                var start = this.position;
+                result = new TypeReference(type.accept(this), 0);
+                this.setSpan(result, start, type);
+            }
+            else {
+                result = type.accept(this);
+            }
+
+            return result;
+        }
+
+        public visitQualifiedName(node: QualifiedNameSyntax): TypeReference {
+            var start = this.position;
+            var left = this.visitType(node.left).term;
+            this.movePast(node.dotToken);
+            var right = this.identifierFromToken(node.right, /*isOptional:*/ false);
+            this.movePast(node.right);
+
+            var term = new BinaryExpression(NodeType.MemberAccessExpression, left, right);
+            this.setSpan(term, start, node);
+
+            var result = new TypeReference(term, 0);
+            this.copySpan(term, result);
+
+            return result;
+        }
+
+        public visitTypeArgumentList(node: TypeArgumentListSyntax): ASTList {
+            var array = new Array(node.typeArguments.nonSeparatorCount());
+
+            this.movePast(node.lessThanToken);
+
+            var start = this.position;
+
+            for (var i = 0, n = node.typeArguments.childCount(); i < n; i++) {
+                if (i % 2 === 1) {
+                    this.movePast(node.typeArguments.childAt(i));
+                }
+                else {
+                    array[i / 2] = this.visitType(node.typeArguments.childAt(i));
+                }
+            }
+            this.movePast(node.greaterThanToken);
+            
+            var result = new ASTList(array);
+            this.setSpan(result, start, node.typeArguments);
+
+            return result;
+        }
+
+        public visitConstructorType(node: ConstructorTypeSyntax): TypeReference {
+            var start = this.position;
+
+            this.movePast(node.newKeyword);
+            var typeParameters = node.typeParameterList === null ? null : node.typeParameterList.accept(this);
+            var parameters = node.parameterList.accept(this);
+            this.movePast(node.equalsGreaterThanToken);
+            var returnType = node.type ? this.visitType(node.type) : null;
+
+            var funcDecl = new FunctionDeclaration(null, null, false, typeParameters, parameters, returnType, this.hasDotDotDotParameter(node.parameterList.parameters));
+            this.setSpan(funcDecl, start, node);
+
+            funcDecl.setFunctionFlags(funcDecl.getFunctionFlags() | FunctionFlags.Signature | FunctionFlags.ConstructMember);
+
+            funcDecl.setFlags(funcDecl.getFlags() | ASTFlags.TypeReference);
+            funcDecl.hint = "_construct";
+            funcDecl.classDecl = null;
+
+            var result = new TypeReference(funcDecl, 0);
+            this.copySpan(funcDecl, result);
+
+            return result;
+        }
+
+        public visitFunctionType(node: FunctionTypeSyntax): TypeReference {
+            var start = this.position;
+            var typeParameters = node.typeParameterList === null ? null : node.typeParameterList.accept(this);
+            var parameters = node.parameterList.accept(this);
+            this.movePast(node.equalsGreaterThanToken);
+            var returnType = node.type ? this.visitType(node.type) : null;
+
+            var funcDecl = new FunctionDeclaration(null, null, false, typeParameters, parameters, returnType, this.hasDotDotDotParameter(node.parameterList.parameters));
+            this.setSpan(funcDecl, start, node);
+
+            funcDecl.setFlags(funcDecl.getFunctionFlags() | FunctionFlags.Signature);
+            funcDecl.setFlags(funcDecl.getFlags() | ASTFlags.TypeReference);
+
+            var result = new TypeReference(funcDecl, 0);
+            this.copySpan(funcDecl, result);
+
+            return result;
+        }
+
+        public visitObjectType(node: ObjectTypeSyntax): TypeReference {
+            var start = this.position;
+
+            this.movePast(node.openBraceToken);
+            var typeMembers = this.visitSeparatedSyntaxList(node.typeMembers);
+            this.movePast(node.closeBraceToken);
+
+            var interfaceDecl = new InterfaceDeclaration(
+                new Identifier("__anonymous", "__anonymous"), null, typeMembers, null, null, /*isObjectTypeLiteral:*/ true);
+            this.setSpan(interfaceDecl, start, node);
+
+            interfaceDecl.setFlags(interfaceDecl.getFlags() | ASTFlags.TypeReference);
+
+            var result = new TypeReference(interfaceDecl, 0);
+            this.copySpan(interfaceDecl, result);
+
+            return result;
+        }
+
+        public visitArrayType(node: ArrayTypeSyntax): TypeReference {
+            var start = this.position;
+
+            var result: TypeReference;
+            var underlying = this.visitType(node.type);
+            this.movePast(node.openBracketToken);
+            this.movePast(node.closeBracketToken);
+
+            if (underlying.nodeType() === NodeType.TypeRef) {
+                result = <TypeReference>underlying;
+                result.arrayCount++;
+            }
+            else {
+                result = new TypeReference(underlying, 1);
+            }
+
+            result.setFlags(result.getFlags() | ASTFlags.TypeReference);
+
+            this.setSpan(result, start, node);
+            return result;
+        }
+
+        public visitGenericType(node: GenericTypeSyntax): TypeReference {
+            var start = this.position;
+
+            var underlying = this.visitType(node.name).term;
+            var typeArguments = node.typeArgumentList.accept(this);
+
+            var genericType = new GenericType(underlying, typeArguments);
+            this.setSpan(genericType, start, node);
+
+            genericType.setFlags(genericType.getFlags() | ASTFlags.TypeReference);
+
+            var result = new TypeReference(genericType, 0);
+            this.copySpan(genericType, result);
+
+            return result;
+        }
+
+        public visitTypeAnnotation(node: TypeAnnotationSyntax): TypeReference {
+            this.movePast(node.colonToken);
+            return this.visitType(node.type);
+        }
+
+        public visitBlock(node: BlockSyntax): Block {
+            var start = this.position;
+
+            this.movePast(node.openBraceToken);
+            var statements = this.visitSyntaxList(node.statements);
+            var closeBracePosition = this.position;
+
+            var closeBraceLeadingComments = this.convertTokenLeadingComments(node.closeBraceToken, this.position);
+            this.movePast(node.closeBraceToken);
+            var closeBraceSpan = new ASTSpan();
+            this.setSpan(closeBraceSpan, closeBracePosition, node.closeBraceToken);
+
+            var result = new Block(statements, closeBraceSpan);
+            this.setSpan(result, start, node);
+
+            result.closeBraceLeadingComments = closeBraceLeadingComments;
+
+            return result;
+        }
+
+        public visitParameter(node: ParameterSyntax): Parameter {
+            var start = this.position;
+
+            this.moveTo(node, node.identifier);
+            var identifier = this.identifierFromToken(node.identifier, !!node.questionToken);
+            this.movePast(node.identifier);
+            this.movePast(node.questionToken);
+            var typeExpr = node.typeAnnotation ? node.typeAnnotation.accept(this) : null;
+            var init = node.equalsValueClause ? node.equalsValueClause.accept(this) : null;
+
+            var result = new Parameter(identifier, typeExpr, init, !!node.questionToken);
+            this.setCommentsAndSpan(result, start, node);
+
+            if (node.publicOrPrivateKeyword) {
+                if (node.publicOrPrivateKeyword.kind() === SyntaxKind.PublicKeyword) {
+                    result.setVarFlags(result.getVarFlags() | VariableFlags.Property| VariableFlags.Public);
+                }
+                else {
+                    result.setVarFlags(result.getVarFlags() | VariableFlags.Property| VariableFlags.Private);
+                }
+            }
+
+            if (node.equalsValueClause || node.dotDotDotToken) {
+                result.setFlags(result.getFlags() | ASTFlags.OptionalName);
+            }
+
+            return result;
+        }
+
+        public visitMemberAccessExpression(node: MemberAccessExpressionSyntax): BinaryExpression {
+            var start = this.position;
+
+            var expression: AST = node.expression.accept(this);
+            this.movePast(node.dotToken);
+            var name = this.identifierFromToken(node.name, /*isOptional:*/ false);
+            this.movePast(node.name);
+
+            var result = new BinaryExpression(NodeType.MemberAccessExpression, expression, name);
+            this.setSpan(result, start, node);
+
+            return result;
+        }
+
+        public visitPostfixUnaryExpression(node: PostfixUnaryExpressionSyntax): UnaryExpression {
+            var start = this.position;
+
+            var operand = node.operand.accept(this);
+            this.movePast(node.operatorToken);
+
+            var result = new UnaryExpression(node.kind() === SyntaxKind.PostIncrementExpression ? NodeType.PostIncrementExpression : NodeType.PostDecrementExpression, operand, null);
+            this.setSpan(result, start, node);
+
+            return result;
+        }
+
+        public visitElementAccessExpression(node: ElementAccessExpressionSyntax): BinaryExpression {
+            var start = this.position;
+
+            var expression = node.expression.accept(this);
+            this.movePast(node.openBracketToken);
+            var argumentExpression = node.argumentExpression.accept(this);
+            this.movePast(node.closeBracketToken);
+
+            var result = new BinaryExpression(NodeType.ElementAccessExpression, expression, argumentExpression);
+            this.setSpan(result, start, node);
+
+            return result;
+        }
+
+        private convertArgumentListArguments(node: ArgumentListSyntax) {
+            if (node === null) {
+                return null;
+            }
+
+            var start = this.position;
+
+            this.movePast(node.openParenToken);
+
+            var result = this.visitSeparatedSyntaxList(node.arguments);
+
+            if (node.arguments.fullWidth() === 0 && node.closeParenToken.fullWidth() === 0) {
+                // If the argument list was empty, and closing paren is missing, set the argument ofsets to be the open paren trivia
+                var openParenTokenEnd = start + node.openParenToken.leadingTriviaWidth() + node.openParenToken.width();
+                this.setSpanExplicit(result, openParenTokenEnd, openParenTokenEnd + node.openParenToken.trailingTriviaWidth());
+            }
+
+            var closeParenPos = this.position;
+            this.movePast(node.closeParenToken);
+            var closeParenSpan = new ASTSpan();
+            this.setSpan(closeParenSpan, closeParenPos, node.closeParenToken);
+            
+            return {
+                argumentList: result,
+                closeParenSpan: closeParenSpan
+            };
+        }
+
+        public visitInvocationExpression(node: InvocationExpressionSyntax): InvocationExpression {
+            var start = this.position;
+
+            var expression = node.expression.accept(this);
+            var typeArguments = node.argumentList.typeArgumentList !== null
+                ? node.argumentList.typeArgumentList.accept(this)
+                : null;
+            var argumentList = this.convertArgumentListArguments(node.argumentList);
+
+            var result = new InvocationExpression(expression, typeArguments,
+                argumentList ? argumentList.argumentList : null, argumentList ? argumentList.closeParenSpan : null);
+            this.setSpan(result, start, node);
+
+            return result;
+        }
+
+        public visitArgumentList(node: ArgumentListSyntax): ASTList {
+            // Processing argument lists should be handled from inside visitInvocationExpression or 
+            // visitObjectCreationExpression.
+            throw Errors.invalidOperation();
+        }
+
+        private getBinaryExpressionNodeType(node: BinaryExpressionSyntax): NodeType {
+            switch (node.kind()) {
+                case SyntaxKind.CommaExpression: return NodeType.CommaExpression;
+                case SyntaxKind.AssignmentExpression: return NodeType.AssignmentExpression;
+                case SyntaxKind.AddAssignmentExpression: return NodeType.AddAssignmentExpression;
+                case SyntaxKind.SubtractAssignmentExpression: return NodeType.SubtractAssignmentExpression;
+                case SyntaxKind.MultiplyAssignmentExpression: return NodeType.MultiplyAssignmentExpression;
+                case SyntaxKind.DivideAssignmentExpression: return NodeType.DivideAssignmentExpression;
+                case SyntaxKind.ModuloAssignmentExpression: return NodeType.ModuloAssignmentExpression;
+                case SyntaxKind.AndAssignmentExpression: return NodeType.AndAssignmentExpression;
+                case SyntaxKind.ExclusiveOrAssignmentExpression: return NodeType.ExclusiveOrAssignmentExpression;
+                case SyntaxKind.OrAssignmentExpression: return NodeType.OrAssignmentExpression;
+                case SyntaxKind.LeftShiftAssignmentExpression: return NodeType.LeftShiftAssignmentExpression;
+                case SyntaxKind.SignedRightShiftAssignmentExpression: return NodeType.SignedRightShiftAssignmentExpression;
+                case SyntaxKind.UnsignedRightShiftAssignmentExpression: return NodeType.UnsignedRightShiftAssignmentExpression;
+                case SyntaxKind.LogicalOrExpression: return NodeType.LogicalOrExpression;
+                case SyntaxKind.LogicalAndExpression: return NodeType.LogicalAndExpression;
+                case SyntaxKind.BitwiseOrExpression: return NodeType.BitwiseOrExpression;
+                case SyntaxKind.BitwiseExclusiveOrExpression: return NodeType.BitwiseExclusiveOrExpression;
+                case SyntaxKind.BitwiseAndExpression: return NodeType.BitwiseAndExpression;
+                case SyntaxKind.EqualsWithTypeConversionExpression: return NodeType.EqualsWithTypeConversionExpression;
+                case SyntaxKind.NotEqualsWithTypeConversionExpression: return NodeType.NotEqualsWithTypeConversionExpression;
+                case SyntaxKind.EqualsExpression: return NodeType.EqualsExpression;
+                case SyntaxKind.NotEqualsExpression: return NodeType.NotEqualsExpression;
+                case SyntaxKind.LessThanExpression: return NodeType.LessThanExpression;
+                case SyntaxKind.GreaterThanExpression: return NodeType.GreaterThanExpression;
+                case SyntaxKind.LessThanOrEqualExpression: return NodeType.LessThanOrEqualExpression;
+                case SyntaxKind.GreaterThanOrEqualExpression: return NodeType.GreaterThanOrEqualExpression;
+                case SyntaxKind.InstanceOfExpression: return NodeType.InstanceOfExpression;
+                case SyntaxKind.InExpression: return NodeType.InExpression;
+                case SyntaxKind.LeftShiftExpression: return NodeType.LeftShiftExpression;
+                case SyntaxKind.SignedRightShiftExpression: return NodeType.SignedRightShiftExpression;
+                case SyntaxKind.UnsignedRightShiftExpression: return NodeType.UnsignedRightShiftExpression;
+                case SyntaxKind.MultiplyExpression: return NodeType.MultiplyExpression;
+                case SyntaxKind.DivideExpression: return NodeType.DivideExpression;
+                case SyntaxKind.ModuloExpression: return NodeType.ModuloExpression;
+                case SyntaxKind.AddExpression: return NodeType.AddExpression;
+                case SyntaxKind.SubtractExpression: return NodeType.SubtractExpression;
+            }
+
+            throw Errors.invalidOperation();
+        }
+
+        public visitBinaryExpression(node: BinaryExpressionSyntax): BinaryExpression {
+            var start = this.position;
+
+            var nodeType = this.getBinaryExpressionNodeType(node);
+            var left = node.left.accept(this);
+            this.movePast(node.operatorToken);
+            var right = node.right.accept(this);
+
+            var result = new BinaryExpression(nodeType, left, right);
+            this.setSpan(result, start, node);
+
+            if (right.nodeType() === NodeType.FunctionDeclaration) {
+                var id = left.nodeType() === NodeType.MemberAccessExpression ? (<BinaryExpression>left).operand2 : left;
+                var idHint: string = id.nodeType() === NodeType.Name ? id.actualText : null;
+
+                var funcDecl = <FunctionDeclaration>right;
+                funcDecl.hint = idHint;
+            }
+
+            return result;
+        }
+
+        public visitConditionalExpression(node: ConditionalExpressionSyntax): ConditionalExpression {
+            var start = this.position;
+
+            var condition = node.condition.accept(this);
+            this.movePast(node.questionToken);
+            var whenTrue = node.whenTrue.accept(this);
+            this.movePast(node.colonToken);
+            var whenFalse = node.whenFalse.accept(this)
+
+            var result = new ConditionalExpression(condition, whenTrue, whenFalse);
+            this.setSpan(result, start, node);
+
+            return result;
+        }
+
+        public visitConstructSignature(node: ConstructSignatureSyntax): FunctionDeclaration {
+            var start = this.position;
+
+            this.movePast(node.newKeyword);
+            var typeParameters = node.callSignature.typeParameterList === null ? null : node.callSignature.typeParameterList.accept(this);
+            var parameters = node.callSignature.parameterList.accept(this);
+            var returnType = node.callSignature.typeAnnotation ? node.callSignature.typeAnnotation.accept(this) : null;
+
+            var result = new FunctionDeclaration(null, null, /*isConstructor:*/ false, typeParameters, parameters, returnType, this.hasDotDotDotParameter(node.callSignature.parameterList.parameters));
+            this.setCommentsAndSpan(result, start, node);
+
+            result.hint = "_construct";
+            result.setFunctionFlags(result.getFunctionFlags() | FunctionFlags.ConstructMember | FunctionFlags.Method | FunctionFlags.Signature);
+
+            return result;
+        }
+
+        public visitMethodSignature(node: MethodSignatureSyntax): FunctionDeclaration {
+            var start = this.position;
+
+            var name = this.identifierFromToken(node.propertyName, !!node.questionToken);
+            this.movePast(node.propertyName);
+            this.movePast(node.questionToken);
+
+            var typeParameters = node.callSignature.typeParameterList ? node.callSignature.typeParameterList.accept(this) : null;
+            var parameters = node.callSignature.parameterList.accept(this);
+            var returnType = node.callSignature.typeAnnotation ? node.callSignature.typeAnnotation.accept(this) : null;
+
+            var result = new FunctionDeclaration(name, null, false, typeParameters, parameters, returnType, this.hasDotDotDotParameter(node.callSignature.parameterList.parameters));
+            this.setCommentsAndSpan(result, start, node);
+
+            result.setFunctionFlags(result.getFunctionFlags() | FunctionFlags.Method | FunctionFlags.Signature);
+
+            return result;
+        }
+
+        public visitIndexSignature(node: IndexSignatureSyntax): FunctionDeclaration {
+            var start = this.position;
+
+            this.movePast(node.openBracketToken);
+
+            var parameter = node.parameter.accept(this);
+
+            this.movePast(node.closeBracketToken);
+            var returnType = node.typeAnnotation ? node.typeAnnotation.accept(this) : null;
+
+            var name = new Identifier("__item", "__item");
+            this.setSpanExplicit(name, start, start);   // 0 length name.
+
+            var parameters = new ASTList([parameter]);
+
+            var result = new FunctionDeclaration(name, null, /*isConstructor:*/ false, null, parameters, returnType, false);
+            this.setCommentsAndSpan(result, start, node);
+
+            result.setFunctionFlags(result.getFunctionFlags() | FunctionFlags.IndexerMember | FunctionFlags.Method | FunctionFlags.Signature);
+
+            return result;
+        }
+
+        public visitPropertySignature(node: PropertySignatureSyntax): VariableDeclarator {
+            var start = this.position;
+
+            var name = this.identifierFromToken(node.propertyName, !!node.questionToken);
+            this.movePast(node.propertyName);
+            this.movePast(node.questionToken);
+            var typeExpr = node.typeAnnotation ? node.typeAnnotation.accept(this) : null;
+
+            var result = new VariableDeclarator(name, typeExpr, null);
+            this.setCommentsAndSpan(result, start, node);
+
+            result.setVarFlags(result.getVarFlags() | VariableFlags.Property);
+
+            return result;
+        }
+
+        public visitParameterList(node: ParameterListSyntax): ASTList {
+            var start = this.position;
+
+            var openParenToken = node.openParenToken;
+            this.previousTokenTrailingComments = this.convertTokenTrailingComments(
+                openParenToken, start + openParenToken.leadingTriviaWidth() + openParenToken.width());
+
+            this.movePast(node.openParenToken);
+            var result = this.visitSeparatedSyntaxList(node.parameters);
+            this.movePast(node.closeParenToken);
+
+            return result;
+        }
+
+        public visitCallSignature(node: CallSignatureSyntax): FunctionDeclaration {
+            var start = this.position;
+
+            var typeParameters = node.typeParameterList === null ? null : node.typeParameterList.accept(this);
+            var parameters = node.parameterList.accept(this);
+            var returnType = node.typeAnnotation ? node.typeAnnotation.accept(this) : null;
+
+            var result = new FunctionDeclaration(null, null, /*isConstructor:*/ false, typeParameters, parameters, returnType, this.hasDotDotDotParameter(node.parameterList.parameters));
+            this.setCommentsAndSpan(result, start, node);
+
+            result.hint = "_call";
+            result.setFunctionFlags(result.getFunctionFlags() | FunctionFlags.CallMember | FunctionFlags.Method | FunctionFlags.Signature);
+
+            return result;
+        }
+
+        public visitTypeParameterList(node: TypeParameterListSyntax): ASTList {
+            this.movePast(node.lessThanToken);
+            var result = this.visitSeparatedSyntaxList(node.typeParameters);
+            this.movePast(node.greaterThanToken);
+
+            return result;
+        }
+
+        public visitTypeParameter(node: TypeParameterSyntax): TypeParameter {
+            var start = this.position;
+
+            var identifier = this.identifierFromToken(node.identifier, /*isOptional:*/ false);
+            this.movePast(node.identifier);
+            var constraint = node.constraint ? node.constraint.accept(this) : null;
+
+            var result = new TypeParameter(identifier, constraint);
+            this.setSpan(result, start, node);
+
+            return result;
+        }
+
+        public visitConstraint(node: ConstraintSyntax): TypeReference {
+            this.movePast(node.extendsKeyword);
+            return this.visitType(node.type);
+        }
+
+        public visitIfStatement(node: IfStatementSyntax): IfStatement {
+            var start = this.position;
+
+            this.moveTo(node, node.condition);
+            var condition = node.condition.accept(this);
+            this.movePast(node.closeParenToken);
+            var thenBod = node.statement.accept(this);
+            var elseBod = node.elseClause ? node.elseClause.accept(this) : null;
+
+            var result = new IfStatement(condition, thenBod, elseBod);
+            this.setSpan(result, start, node);
+
+            return result;
+        }
+
+        public visitElseClause(node: ElseClauseSyntax): AST {
+            this.movePast(node.elseKeyword);
+            return node.statement.accept(this);
+        }
+
+        public visitExpressionStatement(node: ExpressionStatementSyntax): ExpressionStatement {
+            var start = this.position;
+
+            var expression = node.expression.accept(this);
+            this.movePast(node.semicolonToken);
+
+            var result = new ExpressionStatement(expression);
+            this.setCommentsAndSpan(result, start, node);
+
+            return result;
+        }
+
+        public visitConstructorDeclaration(node: ConstructorDeclarationSyntax): FunctionDeclaration {
+            var start = this.position;
+
+            this.moveTo(node, node.parameterList);
+            var parameters = node.parameterList.accept(this);
+
+            var block = node.block ? node.block.accept(this) : null;
+
+            this.movePast(node.semicolonToken);
+
+            var result = new FunctionDeclaration(null, block, /*isConstructor:*/ true, null, parameters, null, this.hasDotDotDotParameter(node.parameterList.parameters));
+            this.setCommentsAndSpan(result, start, node);
+
+            if (node.semicolonToken) {
+                result.setFunctionFlags(result.getFunctionFlags() | FunctionFlags.Signature);
+            }
+
+            return result;
+        }
+
+        public visitMemberFunctionDeclaration(node: MemberFunctionDeclarationSyntax): FunctionDeclaration {
+            var start = this.position;
+
+            this.moveTo(node, node.propertyName);
+            var name = this.identifierFromToken(node.propertyName, /*isOptional:*/ false);
+            
+            this.movePast(node.propertyName);
+
+            var typeParameters = node.callSignature.typeParameterList === null ? null : node.callSignature.typeParameterList.accept(this);
+            var parameters = node.callSignature.parameterList.accept(this);
+            var returnType = node.callSignature.typeAnnotation
+                ? node.callSignature.typeAnnotation.accept(this)
+                : null;
+
+            var block = node.block ? node.block.accept(this) : null;
+            this.movePast(node.semicolonToken);
+
+            var result = new FunctionDeclaration(name, block, /*isConstructor:*/ false, typeParameters, parameters, returnType, this.hasDotDotDotParameter(node.callSignature.parameterList.parameters));
+            this.setCommentsAndSpan(result, start, node);
+
+            var flags = result.getFunctionFlags();
+            if (node.semicolonToken) {
+                flags = flags | FunctionFlags.Signature;
+            }
+
+            if (SyntaxUtilities.containsToken(node.modifiers, SyntaxKind.PrivateKeyword)) {
+                flags = flags | FunctionFlags.Private;
+            }
+            else {
+                flags = flags | FunctionFlags.Public;
+            }
+
+            if (SyntaxUtilities.containsToken(node.modifiers, SyntaxKind.StaticKeyword)) {
+                flags = flags | FunctionFlags.Static;
+            }
+
+            flags = flags | FunctionFlags.Method;
+            result.setFunctionFlags(flags);
+
+            return result;
+        }
+
+        public visitMemberAccessorDeclaration(node: MemberAccessorDeclarationSyntax, typeAnnotation: TypeAnnotationSyntax): FunctionDeclaration {
+            var start = this.position;
+
+            this.moveTo(node, node.propertyName);
+            var name = this.identifierFromToken(node.propertyName, /*isOptional:*/ false);
+            this.movePast(node.propertyName);
+            var parameters = node.parameterList.accept(this);
+            var returnType = typeAnnotation ? typeAnnotation.accept(this) : null;
+
+            var block = node.block ? node.block.accept(this) : null;
+            var result = new FunctionDeclaration(name, block, /*isConstructor:*/ false, null, parameters, returnType, this.hasDotDotDotParameter(node.parameterList.parameters));
+            this.setCommentsAndSpan(result, start, node);
+
+            if (SyntaxUtilities.containsToken(node.modifiers, SyntaxKind.PrivateKeyword)) {
+                result.setFunctionFlags(result.getFunctionFlags() | FunctionFlags.Private);
+            }
+            else {
+                result.setFunctionFlags(result.getFunctionFlags() | FunctionFlags.Public);
+            }
+
+            if (SyntaxUtilities.containsToken(node.modifiers, SyntaxKind.StaticKeyword)) {
+                result.setFunctionFlags(result.getFunctionFlags() | FunctionFlags.Static);
+            }
+
+            result.setFunctionFlags(result.getFunctionFlags() | FunctionFlags.Method);
+
+            return result;
+        }
+
+        public visitGetMemberAccessorDeclaration(node: GetMemberAccessorDeclarationSyntax): FunctionDeclaration {
+            var result = this.visitMemberAccessorDeclaration(node, node.typeAnnotation);
+
+            result.setFunctionFlags(result.getFunctionFlags() | FunctionFlags.GetAccessor);
+            result.hint = "get" + result.name.actualText;
+
+            return result;
+        }
+
+        public visitSetMemberAccessorDeclaration(node: SetMemberAccessorDeclarationSyntax): FunctionDeclaration {
+            var result = this.visitMemberAccessorDeclaration(node, null);
+
+            result.setFunctionFlags(result.getFunctionFlags() | FunctionFlags.SetAccessor);
+            result.hint = "set" + result.name.actualText;
+
+            return result;
+        }
+
+        public visitMemberVariableDeclaration(node: MemberVariableDeclarationSyntax): VariableDeclarator {
+            var start = this.position;
+
+            this.moveTo(node, node.variableDeclarator);
+            this.moveTo(node.variableDeclarator, node.variableDeclarator.identifier);
+
+            var name = this.identifierFromToken(node.variableDeclarator.identifier, /*isOptional:*/ false);
+            this.movePast(node.variableDeclarator.identifier);
+            var typeExpr = node.variableDeclarator.typeAnnotation ? node.variableDeclarator.typeAnnotation.accept(this) : null;
+            var init = node.variableDeclarator.equalsValueClause ? node.variableDeclarator.equalsValueClause.accept(this) : null;
+            this.movePast(node.semicolonToken);
+
+            var result = new VariableDeclarator(name, typeExpr, init);
+            this.setCommentsAndSpan(result, start, node);
+
+            if (SyntaxUtilities.containsToken(node.modifiers, SyntaxKind.StaticKeyword)) {
+                result.setVarFlags(result.getVarFlags() | VariableFlags.Static);
+            }
+
+            if (SyntaxUtilities.containsToken(node.modifiers, SyntaxKind.PrivateKeyword)) {
+                result.setVarFlags(result.getVarFlags() | VariableFlags.Private);
+            }
+            else {
+                result.setVarFlags(result.getVarFlags() | VariableFlags.Public);
+            }
+
+            result.setVarFlags(result.getVarFlags() | VariableFlags.ClassProperty);
+
+            return result;
+        }
+
+        public visitThrowStatement(node: ThrowStatementSyntax): ThrowStatement {
+            var start = this.position;
+
+            this.movePast(node.throwKeyword);
+            var expression = node.expression.accept(this);
+            this.movePast(node.semicolonToken);
+
+            var result = new ThrowStatement(expression);
+            this.setSpan(result, start, node);
+
+            return result;
+        }
+
+        public visitReturnStatement(node: ReturnStatementSyntax): ReturnStatement {
+            var start = this.position;
+
+            this.movePast(node.returnKeyword);
+            var expression = node.expression ? node.expression.accept(this) : null;
+            this.movePast(node.semicolonToken);
+
+            var result = new ReturnStatement(expression);
+            this.setCommentsAndSpan(result, start, node);
+
+            return result;
+        }
+
+        public visitObjectCreationExpression(node: ObjectCreationExpressionSyntax): ObjectCreationExpression {
+            var start = this.position;
+
+            this.movePast(node.newKeyword);
+            var expression = node.expression.accept(this);
+            var typeArgumentList = node.argumentList === null || node.argumentList.typeArgumentList === null ? null : node.argumentList.typeArgumentList.accept(this);
+            var argumentList = this.convertArgumentListArguments(node.argumentList);
+
+            var result = new ObjectCreationExpression(expression, typeArgumentList,
+                argumentList ? argumentList.argumentList : null, argumentList ? argumentList.closeParenSpan : null);
+            this.setSpan(result, start, node);
+
+            if (expression.nodeType() === NodeType.TypeRef) {
+                var typeRef = <TypeReference>expression;
+
+                if (typeRef.arrayCount === 0) {
+                    var term = typeRef.term;
+                    if (term.nodeType() === NodeType.MemberAccessExpression || term.nodeType() === NodeType.Name) {
+                        expression = term;
+                    }
+                }
+            }
+
+            return result;
+        }
+
+        public visitSwitchStatement(node: SwitchStatementSyntax): SwitchStatement {
+            var start = this.position;
+
+            this.movePast(node.switchKeyword);
+            this.movePast(node.openParenToken);
+            var expression = node.expression.accept(this);
+            this.movePast(node.closeParenToken);
+            var closeParenPosition = this.position;
+            this.movePast(node.openBraceToken);
+
+            var array = new Array(node.switchClauses.childCount());
+            var defaultCase: CaseClause = null;
+
+            for (var i = 0, n = node.switchClauses.childCount(); i < n; i++) {
+                var switchClause = node.switchClauses.childAt(i);
+                var translated = switchClause.accept(this);
+
+                if (switchClause.kind() === SyntaxKind.DefaultSwitchClause) {
+                    defaultCase = translated;
+                }
+
+                array[i] = translated;
+            }
+
+            var span = new ASTSpan();
+            span.minChar = start;
+            span.limChar = closeParenPosition;
+
+            this.movePast(node.closeBraceToken);
+
+            var result = new SwitchStatement(expression, new ASTList(array), defaultCase, span);
+            this.setSpan(result, start, node);
+
+            return result;
+        }
+
+        public visitCaseSwitchClause(node: CaseSwitchClauseSyntax): CaseClause {
+            var start = this.position;
+
+            this.movePast(node.caseKeyword);
+            var expression = node.expression.accept(this);
+            this.movePast(node.colonToken);
+            var statements = this.visitSyntaxList(node.statements);
+
+            var result = new CaseClause(expression, statements);
+            this.setSpan(result, start, node);
+
+            return result;
+        }
+
+        public visitDefaultSwitchClause(node: DefaultSwitchClauseSyntax): CaseClause {
+            var start = this.position;
+
+            this.movePast(node.defaultKeyword);
+            this.movePast(node.colonToken);
+            var statements = this.visitSyntaxList(node.statements);
+
+            var result = new CaseClause(null, statements);
+            this.setSpan(result, start, node);
+
+            return result;
+        }
+
+        public visitBreakStatement(node: BreakStatementSyntax): Jump {
+            var start = this.position;
+
+            this.movePast(node.breakKeyword);
+            this.movePast(node.identifier);
+            this.movePast(node.semicolonToken);
+            var identifier = node.identifier ? node.identifier.valueText() : null;
+
+            var result = new Jump(NodeType.BreakStatement, identifier);
+            this.setSpan(result, start, node);
+
+            return result;
+        }
+
+        public visitContinueStatement(node: ContinueStatementSyntax): Jump {
+            var start = this.position;
+
+            this.movePast(node.continueKeyword);
+            this.movePast(node.identifier);
+            this.movePast(node.semicolonToken);
+
+            var result = new Jump(NodeType.ContinueStatement, node.identifier ? node.identifier.valueText() : null);
+            this.setSpan(result, start, node);
+
+            return result;
+        }
+
+        public visitForStatement(node: ForStatementSyntax): ForStatement {
+            var start = this.position;
+
+            this.movePast(node.forKeyword);
+            this.movePast(node.openParenToken);
+            var init = node.variableDeclaration
+                ? node.variableDeclaration.accept(this)
+                : node.initializer
+                ? node.initializer.accept(this)
+                : null;
+            this.movePast(node.firstSemicolonToken);
+            var cond = node.condition ? node.condition.accept(this) : null;
+            this.movePast(node.secondSemicolonToken);
+            var incr = node.incrementor ? node.incrementor.accept(this) : null;
+            this.movePast(node.closeParenToken);
+            var body = node.statement.accept(this);
+
+            var result = new ForStatement(init, cond, incr, body);
+            this.setSpan(result, start, node);
+
+            return result;
+        }
+
+        public visitForInStatement(node: ForInStatementSyntax): ForInStatement {
+            var start = this.position;
+
+            this.movePast(node.forKeyword);
+            this.movePast(node.openParenToken);
+            var init = node.variableDeclaration ? node.variableDeclaration.accept(this) : node.left.accept(this);
+            this.movePast(node.inKeyword);
+            var expression = node.expression.accept(this);
+            this.movePast(node.closeParenToken);
+            var body = node.statement.accept(this);
+
+            var result = new ForInStatement(init, expression, body);
+            this.setSpan(result, start, node);
+
+            return result;
+        }
+
+        public visitWhileStatement(node: WhileStatementSyntax): WhileStatement {
+            var start = this.position;
+
+            this.moveTo(node, node.condition);
+            var condition = node.condition.accept(this);
+            this.movePast(node.closeParenToken);
+            var statement = node.statement.accept(this);
+
+            var result = new WhileStatement(condition, statement);
+            this.setSpan(result, start, node);
+
+            return result;
+        }
+
+        public visitWithStatement(node: WithStatementSyntax): WithStatement {
+            var start = this.position;
+
+            this.moveTo(node, node.condition);
+            var condition = node.condition.accept(this);
+            this.movePast(node.closeParenToken);
+            var statement = node.statement.accept(this);
+
+            var result = new WithStatement(condition, statement);
+            this.setSpan(result, start, node);
+
+            return result;
+        }
+
+        public visitCastExpression(node: CastExpressionSyntax): UnaryExpression {
+            var start = this.position;
+
+            this.movePast(node.lessThanToken);
+            var castTerm = this.visitType(node.type);
+            this.movePast(node.greaterThanToken);
+            var expression = node.expression.accept(this);
+
+            var result = new UnaryExpression(NodeType.CastExpression, expression, castTerm);
+            this.setSpan(result, start, node);
+
+            return result;
+        }
+
+        public visitObjectLiteralExpression(node: ObjectLiteralExpressionSyntax): UnaryExpression {
+            var start = this.position;
+
+            var openStart = this.position + node.openBraceToken.leadingTriviaWidth();
+            this.movePast(node.openBraceToken);
+
+            var propertyAssignments = this.visitSeparatedSyntaxList(node.propertyAssignments);
+
+            var closeStart = this.position + node.closeBraceToken.leadingTriviaWidth();
+            this.movePast(node.closeBraceToken);
+
+            var result = new UnaryExpression(NodeType.ObjectLiteralExpression, propertyAssignments, null);
+            this.setCommentsAndSpan(result, start, node);
+
+            if (this.isOnSingleLine(openStart, closeStart)) {
+                result.setFlags(result.getFlags() | ASTFlags.SingleLine);
+            }
+
+            return result;
+        }
+
+        public visitSimplePropertyAssignment(node: SimplePropertyAssignmentSyntax): BinaryExpression {
+            var start = this.position;
+
+            var left = node.propertyName.accept(this);
+
+            var afterColonComments = this.convertTokenTrailingComments(
+                node.colonToken, this.position + node.colonToken.leadingTriviaWidth() + node.colonToken.width());
+
+            this.movePast(node.colonToken);
+            var right: AST = node.expression.accept(this);
+            right.setPreComments(this.mergeComments(afterColonComments, right.preComments()));
+
+            var result = new BinaryExpression(NodeType.Member, left, right);
+            this.setCommentsAndSpan(result, start, node);
+
+            if (right.nodeType() === NodeType.FunctionDeclaration) {
+                var funcDecl = <FunctionDeclaration>right;
+                funcDecl.hint = left.text();
+            }
+
+            return result;
+        }
+
+        public visitFunctionPropertyAssignment(node: FunctionPropertyAssignmentSyntax): BinaryExpression {
+            var start = this.position;
+
+            var left: Identifier = node.propertyName.accept(this);
+            var functionDeclaration = <FunctionDeclaration>node.callSignature.accept(this);
+            var block = node.block.accept(this);
+
+            functionDeclaration.hint = left.text();
+            functionDeclaration.block = block;
+            functionDeclaration.setFunctionFlags(FunctionFlags.IsFunctionProperty);
+
+            var result = new BinaryExpression(NodeType.Member, left, functionDeclaration);
+            this.setSpan(result, start, node);
+
+            return result;
+        }
+
+        public visitGetAccessorPropertyAssignment(node: GetAccessorPropertyAssignmentSyntax): BinaryExpression {
+            var start = this.position;
+
+            this.moveTo(node, node.propertyName);
+            var name = this.identifierFromToken(node.propertyName, /*isOptional:*/ false);
+            var functionName = this.identifierFromToken(node.propertyName, /*isOptional:*/ false);
+            this.movePast(node.propertyName);
+            this.movePast(node.openParenToken);
+            this.movePast(node.closeParenToken);
+            var returnType = node.typeAnnotation
+                ? node.typeAnnotation.accept(this)
+                : null;
+
+            var block = node.block ? node.block.accept(this) : null;
+
+            var funcDecl = new FunctionDeclaration(functionName, block, /*isConstructor:*/ false, null, new ASTList([]), returnType, false);
+            this.setSpan(funcDecl, start, node);
+
+            funcDecl.setFunctionFlags(funcDecl.getFunctionFlags() | FunctionFlags.GetAccessor | FunctionFlags.IsFunctionExpression);
+            funcDecl.hint = "get" + node.propertyName.valueText();
+
+            var result = new BinaryExpression(NodeType.Member, name, funcDecl);
+            this.copySpan(funcDecl, result);
+
+            return result;
+        }
+
+        public visitSetAccessorPropertyAssignment(node: SetAccessorPropertyAssignmentSyntax): BinaryExpression {
+            var start = this.position;
+
+            this.moveTo(node, node.propertyName);
+            var name = this.identifierFromToken(node.propertyName, /*isOptional:*/ false);
+            var functionName = this.identifierFromToken(node.propertyName, /*isOptional:*/ false);
+            this.movePast(node.propertyName);
+            this.movePast(node.openParenToken);
+            var parameter = node.parameter.accept(this);
+            this.movePast(node.closeParenToken);
+
+            var parameters = new ASTList([parameter]);
+
+            var block = node.block ? node.block.accept(this) : null;
+
+            var funcDecl = new FunctionDeclaration(functionName, block, /*isConstructor:*/ false, null, parameters, null, false);
+            this.setSpan(funcDecl, start, node);
+
+            funcDecl.setFunctionFlags(funcDecl.getFunctionFlags() | FunctionFlags.SetAccessor | FunctionFlags.IsFunctionExpression);
+            funcDecl.hint = "set" + node.propertyName.valueText();
+
+            var result = new BinaryExpression(NodeType.Member, name, funcDecl);
+            this.copySpan(funcDecl, result);
+
+            return result;
+        }
+
+        public visitFunctionExpression(node: FunctionExpressionSyntax): FunctionDeclaration {
+            var start = this.position;
+
+            this.movePast(node.functionKeyword);
+            var name = node.identifier === null ? null : this.identifierFromToken(node.identifier, /*isOptional:*/ false);
+            this.movePast(node.identifier);
+            var typeParameters = node.callSignature.typeParameterList === null ? null : node.callSignature.typeParameterList.accept(this);
+            var parameters = node.callSignature.parameterList.accept(this);
+            var returnType = node.callSignature.typeAnnotation
+                ? node.callSignature.typeAnnotation.accept(this)
+                : null;
+
+            var block = node.block ? node.block.accept(this) : null;
+
+            var result = new FunctionDeclaration(name, block, false, typeParameters, parameters, returnType, this.hasDotDotDotParameter(node.callSignature.parameterList.parameters));
+            this.setCommentsAndSpan(result, start, node);
+
+            result.setFunctionFlags(result.getFunctionFlags() | FunctionFlags.IsFunctionExpression);
+
+            return result;
+        }
+
+        public visitEmptyStatement(node: EmptyStatementSyntax): EmptyStatement {
+            var start = this.position;
+
+            this.movePast(node.semicolonToken);
+
+            var result = new EmptyStatement();
+            this.setSpan(result, start, node);
+
+            return result;
+        }
+
+        public visitTryStatement(node: TryStatementSyntax): TryStatement {
+            var start = this.position;
+
+            this.movePast(node.tryKeyword);
+            var tryBody = node.block.accept(this);
+
+            // var tryPart: AST = new Try(block);
+            // this.setSpanExplicit(tryPart, start, this.position);
+
+            var catchClause: CatchClause = null;
+            if (node.catchClause !== null) {
+                catchClause = node.catchClause.accept(this);
+            }
+
+            var finallyBody: Block = null;
+            if (node.finallyClause !== null) {
+                finallyBody = node.finallyClause.accept(this);
+            }
+
+            var result = new TryStatement(tryBody, catchClause, finallyBody);
+            this.setSpan(result, start, node);
+
+            return result;
+        }
+
+        public visitCatchClause(node: CatchClauseSyntax): CatchClause {
+            var start = this.position;
+
+            this.movePast(node.catchKeyword);
+            this.movePast(node.openParenToken);
+            var identifier = this.identifierFromToken(node.identifier, /*isOptional:*/ false);
+            this.movePast(node.identifier);
+            var typeExpr = node.typeAnnotation ? node.typeAnnotation.accept(this) : null;
+            this.movePast(node.closeParenToken);
+            var block = node.block.accept(this);
+
+            var varDecl = new VariableDeclarator(identifier, typeExpr, null);
+            this.setSpanExplicit(varDecl, identifier.minChar, identifier.limChar);
+
+            var result = new CatchClause(varDecl, block);
+            this.setSpan(result, start, node);
+
+            return result;
+        }
+
+        public visitFinallyClause(node: FinallyClauseSyntax): Block {
+            this.movePast(node.finallyKeyword);
+            return node.block.accept(this);
+        }
+
+        public visitLabeledStatement(node: LabeledStatementSyntax): LabeledStatement {
+            var start = this.position;
+
+            var identifier = this.identifierFromToken(node.identifier, /*isOptional:*/ false);
+            this.movePast(node.identifier);
+            this.movePast(node.colonToken);
+            var statement = node.statement.accept(this);
+
+            var result = new LabeledStatement(identifier, statement);
+            this.setSpan(result, start, node);
+
+            return result;
+        }
+
+        public visitDoStatement(node: DoStatementSyntax): DoStatement {
+            var start = this.position;
+
+            this.movePast(node.doKeyword);
+            var statement = node.statement.accept(this);
+            var whileSpan = new ASTSpan();
+            this.setSpan(whileSpan, this.position, node.whileKeyword);
+
+            this.movePast(node.whileKeyword);
+            this.movePast(node.openParenToken);
+            var condition = node.condition.accept(this);
+            this.movePast(node.closeParenToken);
+            this.movePast(node.semicolonToken);
+
+            var result = new DoStatement(statement, condition, whileSpan);
+            this.setSpan(result, start, node);
+
+            return result;
+        }
+
+        public visitTypeOfExpression(node: TypeOfExpressionSyntax): UnaryExpression {
+            var start = this.position;
+
+            this.movePast(node.typeOfKeyword);
+            var expression = node.expression.accept(this);
+
+            var result = new UnaryExpression(NodeType.TypeOfExpression, expression, null);
+            this.setSpan(result, start, node);
+
+            return result;
+        }
+
+        public visitDeleteExpression(node: DeleteExpressionSyntax): UnaryExpression {
+            var start = this.position;
+
+            this.movePast(node.deleteKeyword);
+            var expression = node.expression.accept(this);
+
+            var result = new UnaryExpression(NodeType.DeleteExpression, expression, null);
+            this.setSpan(result, start, node);
+
+            return result;
+        }
+
+        public visitVoidExpression(node: VoidExpressionSyntax): UnaryExpression {
+            var start = this.position;
+
+            this.movePast(node.voidKeyword);
+            var expression = node.expression.accept(this);
+
+            var result = new UnaryExpression(NodeType.VoidExpression, expression, null);
+            this.setSpan(result, start, node);
+
+            return result;
+        }
+
+        public visitDebuggerStatement(node: DebuggerStatementSyntax): DebuggerStatement {
+            var start = this.position;
+
+            this.movePast(node.debuggerKeyword);
+            this.movePast(node.semicolonToken);
+
+            var result = new DebuggerStatement();
+            this.setSpan(result, start, node);
+
+            return result;
+        }
+    }
+
+    class SyntaxTreeToIncrementalAstVisitor extends SyntaxTreeToAstVisitor {
+        private applyDelta(ast: TypeScript.AST, delta: number) {
+            if (delta === 0) {
+                return;
+            }
+
+            var applyDelta = (ast: TypeScript.AST) => {
+                if (ast.minChar !== -1) {
+                    ast.minChar += delta;
+                }
+                if (ast.limChar !== -1) {
+                    ast.limChar += delta;
+                }
+            }
+
+            var applyDeltaToComments = (comments: TypeScript.Comment[]) => {
+                if (comments && comments.length > 0) {
+                    for (var i = 0; i < comments.length; i++) {
+                        var comment = comments[i];
+                        applyDelta(comment);
+                    }
+                }
+            }
+
+            var pre = function (cur: TypeScript.AST, parent: TypeScript.AST, walker: TypeScript.IAstWalker) {
+                // Apply delta to this node
+                applyDelta(cur);
+                applyDeltaToComments(cur.preComments());
+                applyDeltaToComments(cur.postComments());
+
+                return cur;
+            }
+
+            TypeScript.getAstWalkerFactory().walk(ast, pre);
+        }
+
+        public setSpanExplicit(span: IASTSpan, start: number, end: number): void {
+            if (span.minChar !== -1) {
+                // Have an existing span.  We need to adjust it so that it starts at the provided
+                // desiredMinChar.
+
+                var delta = start - span.minChar;
+                this.applyDelta(<AST>span, delta);
+
+                span.limChar = end;
+            }
+            else {
+                super.setSpanExplicit(span, start, end);
+            }
+        }
+
+        private getAndMovePastAST(element: ISyntaxElement): any {
+            if (this.previousTokenTrailingComments !== null) {
+                return null;
+            }
+
+            var result = (<any>element)._ast;
+            if (!result) {
+                return null;
+            }
+
+            // We previous mapped this element to an AST node.  Return the AST node (with its 
+            // positions properly updated), and move past it.
+            var start = this.position;
+            this.movePast(element);
+            this.setSpan(result, start, element);
+            return result;
+        }
+
+        private setAST(element: ISyntaxElement, ast: IASTSpan): void {
+            (<any>element)._ast = ast;
+        }
+
+        public visitSyntaxList(list: ISyntaxList): ASTList {
+            var result: ASTList = this.getAndMovePastAST(list);
+            if (!result) {
+                result = super.visitSyntaxList(list);
+
+                if (list.childCount() > 0) {
+                    // Don't cache 0 lengthed lists as we only have a single sentinel value for them
+                    this.setAST(list, result);
+                }
+            }
+
+            return result;
+        }
+
+        public visitSeparatedSyntaxList(list: ISeparatedSyntaxList): ASTList {
+            var result: ASTList = this.getAndMovePastAST(list);
+            if (!result) {
+                result = super.visitSeparatedSyntaxList(list);
+
+                if (list.childCount() > 0) {
+                    // Don't cache 0 lengthed lists as we only have a single sentinel value for them
+                    this.setAST(list, result);
+                }
+            }
+
+            return result;
+        }
+
+        public visitToken(token: ISyntaxToken): AST {
+            var result = this.getAndMovePastAST(token);
+
+            if (!result) {
+                result = super.visitToken(token);
+                this.setAST(token, result);
+            }
+
+            return result;
+        }
+
+        public visitClassDeclaration(node: ClassDeclarationSyntax): ClassDeclaration {
+            var result: ClassDeclaration = this.getAndMovePastAST(node);
+            if (result) {
+                this.completeClassDeclaration(node, result);
+            }
+            else {
+                result = super.visitClassDeclaration(node);
+                this.setAST(node, result);
+            }
+
+            return result;
+        }
+
+        public visitInterfaceDeclaration(node: InterfaceDeclarationSyntax): InterfaceDeclaration {
+            var result: InterfaceDeclaration = this.getAndMovePastAST(node);
+            if (result) {
+                this.completeInterfaceDeclaration(node, result);
+            }
+            else {
+                result = super.visitInterfaceDeclaration(node);
+                this.setAST(node, result);
+            }
+
+            return result;
+        }
+
+        public visitHeritageClause(node: HeritageClauseSyntax): ASTList {
+            var result: ASTList = this.getAndMovePastAST(node);
+            if (!result) {
+                result = super.visitHeritageClause(node);
+                this.setAST(node, result);
+            }
+
+            return result;
+        }
+
+        public visitModuleDeclaration(node: ModuleDeclarationSyntax): ModuleDeclaration {
+            var result: ModuleDeclaration = this.getAndMovePastAST(node);
+            if (result) {
+                this.completeModuleDeclaration(node, result);
+            }
+            else {
+                result = super.visitModuleDeclaration(node);
+                this.setAST(node, result);
+            }
+
+            return result;
+        }
+
+        public visitFunctionDeclaration(node: FunctionDeclarationSyntax): FunctionDeclaration {
+            var result: FunctionDeclaration = this.getAndMovePastAST(node);
+            if (result) {
+                this.completeFunctionDeclaration(node, result);
+            }
+            else {
+                result = super.visitFunctionDeclaration(node);
+                this.setAST(node, result);
+            }
+
+            return result;
+        }
+
+        public visitImportDeclaration(node: ImportDeclarationSyntax): ImportDeclaration {
+            var result: ImportDeclaration = this.getAndMovePastAST(node);
+            if (!result) {
+                result = super.visitImportDeclaration(node);
+                this.setAST(node, result);
+            }
+
+            return result;
+        }
+
+        public visitExportAssignment(node: ExportAssignmentSyntax): ExportAssignment {
+            var result: ExportAssignment = this.getAndMovePastAST(node);
+            if (!result) {
+                result = super.visitExportAssignment(node);
+                this.setAST(node, result);
+            }
+
+            return result;
+        }
+
+        public visitPrefixUnaryExpression(node: PrefixUnaryExpressionSyntax): UnaryExpression {
+            var result: UnaryExpression = this.getAndMovePastAST(node);
+            if (!result) {
+                result = super.visitPrefixUnaryExpression(node);
+                this.setAST(node, result);
+            }
+
+            return result;
+        }
+
+        public visitArrayLiteralExpression(node: ArrayLiteralExpressionSyntax): UnaryExpression {
+            var result: UnaryExpression = this.getAndMovePastAST(node);
+            if (!result) {
+                result = super.visitArrayLiteralExpression(node);
+                this.setAST(node, result);
+            }
+
+            return result;
+        }
+
+        public visitOmittedExpression(node: OmittedExpressionSyntax): OmittedExpression {
+            var result: OmittedExpression = this.getAndMovePastAST(node);
+            if (!result) {
+                result = super.visitOmittedExpression(node);
+                this.setAST(node, result);
+            }
+
+            return result;
+        }
+
+        public visitParenthesizedExpression(node: ParenthesizedExpressionSyntax): ParenthesizedExpression {
+            var result: ParenthesizedExpression = this.getAndMovePastAST(node);
+            if (!result) {
+                result = super.visitParenthesizedExpression(node);
+                this.setAST(node, result);
+            }
+
+            return result;
+        }
+
+        public visitSimpleArrowFunctionExpression(node: SimpleArrowFunctionExpressionSyntax): FunctionDeclaration {
+            var result: FunctionDeclaration = this.getAndMovePastAST(node);
+            if (!result) {
+                result = super.visitSimpleArrowFunctionExpression(node);
+                this.setAST(node, result);
+            }
+
+            return result;
+        }
+
+        public visitParenthesizedArrowFunctionExpression(node: ParenthesizedArrowFunctionExpressionSyntax): FunctionDeclaration {
+            var result: FunctionDeclaration = this.getAndMovePastAST(node);
+            if (!result) {
+                result = super.visitParenthesizedArrowFunctionExpression(node);
+                this.setAST(node, result);
+            }
+
+            return result;
+        }
+
+        public visitQualifiedName(node: QualifiedNameSyntax): TypeReference {
+            var result: TypeReference = this.getAndMovePastAST(node);
+            if (!result) {
+                var result = super.visitQualifiedName(node);
+                this.setAST(node, result);
+            }
+
+            return result;
+        }
+
+        public visitConstructorType(node: ConstructorTypeSyntax): TypeReference {
+            var result: TypeReference = this.getAndMovePastAST(node);
+            if (!result) {
+                result = super.visitConstructorType(node);
+                this.setAST(node, result);
+            }
+
+            return result;
+        }
+
+        public visitFunctionType(node: FunctionTypeSyntax): TypeReference {
+            var result: TypeReference = this.getAndMovePastAST(node);
+            if (!result) {
+                result = super.visitFunctionType(node);
+                this.setAST(node, result);
+            }
+
+            return result;
+        }
+
+        public visitObjectType(node: ObjectTypeSyntax): TypeReference {
+            var start = this.position;
+            var result: TypeReference = this.getAndMovePastAST(node);
+            if (!result) {
+                result = super.visitObjectType(node);
+                this.setAST(node, result);
+            }
+
+            return result;
+        }
+
+        public visitArrayType(node: ArrayTypeSyntax): TypeReference {
+            var result: TypeReference = this.getAndMovePastAST(node);
+            if (!result) {
+                result = super.visitArrayType(node);
+                this.setAST(node, result);
+            }
+
+            return result;
+        }
+
+        public visitGenericType(node: GenericTypeSyntax): TypeReference {
+            var result: TypeReference = this.getAndMovePastAST(node);
+            if (!result) {
+                result = super.visitGenericType(node);
+                this.setAST(node, result);
+            }
+
+            return result;
+        }
+
+        public visitBlock(node: BlockSyntax): Block {
+            var result: Block = this.getAndMovePastAST(node);
+            if (!result) {
+                result = super.visitBlock(node);
+                this.setAST(node, result);
+            }
+
+            return result;
+        }
+
+        public visitParameter(node: ParameterSyntax): Parameter {
+            var result: Parameter = this.getAndMovePastAST(node);
+            if (!result) {
+                result = super.visitParameter(node);
+                this.setAST(node, result);
+            }
+
+            return result;
+        }
+
+        public visitMemberAccessExpression(node: MemberAccessExpressionSyntax): BinaryExpression {
+            var result: BinaryExpression = this.getAndMovePastAST(node);
+            if (!result) {
+                result = super.visitMemberAccessExpression(node);
+                this.setAST(node, result);
+            }
+
+            return result;
+        }
+
+        public visitPostfixUnaryExpression(node: PostfixUnaryExpressionSyntax): UnaryExpression {
+            var result: UnaryExpression = this.getAndMovePastAST(node);
+            if (!result) {
+                result = super.visitPostfixUnaryExpression(node);
+                this.setAST(node, result);
+            }
+
+            return result;
+        }
+
+        public visitElementAccessExpression(node: ElementAccessExpressionSyntax): BinaryExpression {
+            var result: BinaryExpression = this.getAndMovePastAST(node);
+            if (!result) {
+                result = super.visitElementAccessExpression(node);
+                this.setAST(node, result);
+            }
+
+            return result;
+        }
+
+        public visitInvocationExpression(node: InvocationExpressionSyntax): InvocationExpression {
+            var result: InvocationExpression = this.getAndMovePastAST(node);
+            if (!result) {
+                result = super.visitInvocationExpression(node);
+                this.setAST(node, result);
+            }
+
+            return result;
+        }
+
+        public visitBinaryExpression(node: BinaryExpressionSyntax): BinaryExpression {
+            var result: BinaryExpression = this.getAndMovePastAST(node);
+            if (!result) {
+                result = super.visitBinaryExpression(node);
+                this.setAST(node, result);
+            }
+
+            return result;
+        }
+
+        public visitConditionalExpression(node: ConditionalExpressionSyntax): ConditionalExpression {
+            var result: ConditionalExpression = this.getAndMovePastAST(node);
+            if (!result) {
+                result = super.visitConditionalExpression(node);
+                this.setAST(node, result);
+            }
+
+            return result;
+        }
+
+        public visitConstructSignature(node: ConstructSignatureSyntax): FunctionDeclaration {
+            var result: FunctionDeclaration = this.getAndMovePastAST(node);
+            if (!result) {
+                result = super.visitConstructSignature(node);
+                this.setAST(node, result);
+            }
+
+            return result;
+        }
+
+        public visitMethodSignature(node: MethodSignatureSyntax): FunctionDeclaration {
+            var result: FunctionDeclaration = this.getAndMovePastAST(node);
+            if (!result) {
+                result = super.visitMethodSignature(node);
+                this.setAST(node, result);
+            }
+
+            return result;
+        }
+
+        public visitIndexSignature(node: IndexSignatureSyntax): FunctionDeclaration {
+            var result: FunctionDeclaration = this.getAndMovePastAST(node);
+            if (!result) {
+                result = super.visitIndexSignature(node);
+                this.setAST(node, result);
+            }
+
+            return result;
+        }
+
+        public visitPropertySignature(node: PropertySignatureSyntax): VariableDeclarator {
+            var result: VariableDeclarator = this.getAndMovePastAST(node);
+            if (!result) {
+                result = super.visitPropertySignature(node);
+                this.setAST(node, result);
+            }
+
+            return result;
+        }
+
+        public visitCallSignature(node: CallSignatureSyntax): FunctionDeclaration {
+            var result: FunctionDeclaration = this.getAndMovePastAST(node);
+            if (!result) {
+                result = super.visitCallSignature(node);
+                this.setAST(node, result);
+            }
+
+            return result;
+        }
+
+        public visitTypeParameter(node: TypeParameterSyntax): TypeParameter {
+            var result: TypeParameter = this.getAndMovePastAST(node);
+            if (!result) {
+                result = super.visitTypeParameter(node);
+                this.setAST(node, result);
+            }
+
+            return result;
+        }
+
+        public visitIfStatement(node: IfStatementSyntax): IfStatement {
+            var result: IfStatement = this.getAndMovePastAST(node);
+            if (!result) {
+                result = super.visitIfStatement(node);
+                this.setAST(node, result);
+            }
+
+            return result;
+        }
+
+        public visitExpressionStatement(node: ExpressionStatementSyntax): ExpressionStatement {
+            var result: ExpressionStatement = this.getAndMovePastAST(node);
+            if (!result) {
+                result = super.visitExpressionStatement(node);
+                this.setAST(node, result);
+            }
+
+            return result;
+        }
+
+        public visitConstructorDeclaration(node: ConstructorDeclarationSyntax): FunctionDeclaration {
+            var result: FunctionDeclaration = this.getAndMovePastAST(node);
+            if (!result) {
+                result = super.visitConstructorDeclaration(node);
+                this.setAST(node, result);
+            }
+
+            return result;
+        }
+
+        public visitMemberFunctionDeclaration(node: MemberFunctionDeclarationSyntax): FunctionDeclaration {
+            var result: FunctionDeclaration = this.getAndMovePastAST(node);
+            if (!result) {
+                result = super.visitMemberFunctionDeclaration(node);
+                this.setAST(node, result);
+            }
+
+            return result;
+        }
+
+        public visitMemberAccessorDeclaration(node: MemberAccessorDeclarationSyntax, typeAnnotation: TypeAnnotationSyntax): FunctionDeclaration {
+            var result: FunctionDeclaration = this.getAndMovePastAST(node);
+            if (!result) {
+                result = super.visitMemberAccessorDeclaration(node, typeAnnotation);
+                this.setAST(node, result);
+            }
+
+            return result;
+        }
+
+        public visitMemberVariableDeclaration(node: MemberVariableDeclarationSyntax): VariableDeclarator {
+            var result: VariableDeclarator = this.getAndMovePastAST(node);
+            if (!result) {
+                result = super.visitMemberVariableDeclaration(node);
+                this.setAST(node, result);
+            }
+
+            return result;
+        }
+
+        public visitThrowStatement(node: ThrowStatementSyntax): ThrowStatement {
+            var result: ThrowStatement = this.getAndMovePastAST(node);
+            if (!result) {
+                result = super.visitThrowStatement(node);
+                this.setAST(node, result);
+            }
+
+            return result;
+        }
+
+        public visitReturnStatement(node: ReturnStatementSyntax): ReturnStatement {
+            var result: ReturnStatement = this.getAndMovePastAST(node);
+            if (!result) {
+                result = super.visitReturnStatement(node);
+                this.setAST(node, result);
+            }
+
+            return result;
+        }
+
+        public visitObjectCreationExpression(node: ObjectCreationExpressionSyntax): ObjectCreationExpression {
+            var result: ObjectCreationExpression = this.getAndMovePastAST(node);
+            if (!result) {
+                result = super.visitObjectCreationExpression(node);
+                this.setAST(node, result);
+            }
+
+            return result;
+        }
+
+        public visitSwitchStatement(node: SwitchStatementSyntax): SwitchStatement {
+            var result: SwitchStatement = this.getAndMovePastAST(node);
+            if (!result) {
+                result = super.visitSwitchStatement(node);
+                this.setAST(node, result);
+            }
+
+            return result;
+        }
+
+        public visitCaseSwitchClause(node: CaseSwitchClauseSyntax): CaseClause {
+            var result: CaseClause = this.getAndMovePastAST(node);
+            if (!result) {
+                result = super.visitCaseSwitchClause(node);
+                this.setAST(node, result);
+            }
+
+            return result;
+        }
+
+        public visitDefaultSwitchClause(node: DefaultSwitchClauseSyntax): CaseClause {
+            var result: CaseClause = this.getAndMovePastAST(node);
+            if (!result) {
+                result = super.visitDefaultSwitchClause(node);
+                this.setAST(node, result);
+            }
+
+            return result;
+        }
+
+        public visitBreakStatement(node: BreakStatementSyntax): Jump {
+            var result: Jump = this.getAndMovePastAST(node);
+            if (!result) {
+                result = super.visitBreakStatement(node);
+                this.setAST(node, result);
+            }
+
+            return result;
+        }
+
+        public visitContinueStatement(node: ContinueStatementSyntax): Jump {
+            var result: Jump = this.getAndMovePastAST(node);
+            if (!result) {
+                result = super.visitContinueStatement(node);
+                this.setAST(node, result);
+            }
+
+            return result;
+        }
+
+        public visitForStatement(node: ForStatementSyntax): ForStatement {
+            var result: ForStatement = this.getAndMovePastAST(node);
+            if (!result) {
+                result = super.visitForStatement(node);
+                this.setAST(node, result);
+            }
+
+            return result;
+        }
+
+        public visitForInStatement(node: ForInStatementSyntax): ForInStatement {
+            var result: ForInStatement = this.getAndMovePastAST(node);
+            if (!result) {
+                result = super.visitForInStatement(node);
+                this.setAST(node, result);
+            }
+
+            return result;
+        }
+
+        public visitWhileStatement(node: WhileStatementSyntax): WhileStatement {
+            var result: WhileStatement = this.getAndMovePastAST(node);
+            if (!result) {
+                result = super.visitWhileStatement(node);
+                this.setAST(node, result);
+            }
+
+            return result;
+        }
+
+        public visitWithStatement(node: WithStatementSyntax): WithStatement {
+            var result: WithStatement = this.getAndMovePastAST(node);
+            if (!result) {
+                result = super.visitWithStatement(node);
+                this.setAST(node, result);
+            }
+
+            return result;
+        }
+
+        public visitCastExpression(node: CastExpressionSyntax): UnaryExpression {
+            var result: UnaryExpression = this.getAndMovePastAST(node);
+            if (!result) {
+                result = super.visitCastExpression(node);
+                this.setAST(node, result);
+            }
+
+            return result;
+        }
+
+        public visitObjectLiteralExpression(node: ObjectLiteralExpressionSyntax): UnaryExpression {
+            var result: UnaryExpression = this.getAndMovePastAST(node);
+            if (!result) {
+                result = super.visitObjectLiteralExpression(node);
+                this.setAST(node, result);
+            }
+
+            return result;
+        }
+
+        public visitSimplePropertyAssignment(node: SimplePropertyAssignmentSyntax): BinaryExpression {
+            var result: BinaryExpression = this.getAndMovePastAST(node);
+            if (!result) {
+                result = super.visitSimplePropertyAssignment(node);
+                this.setAST(node, result);
+            }
+
+            return result;
+        }
+
+        public visitFunctionPropertyAssignment(node: FunctionPropertyAssignmentSyntax): BinaryExpression {
+            var result: BinaryExpression = this.getAndMovePastAST(node);
+            if (!result) {
+                result = super.visitFunctionPropertyAssignment(node);
+                this.setAST(node, result);
+            }
+
+            return result;
+        }
+
+        public visitGetAccessorPropertyAssignment(node: GetAccessorPropertyAssignmentSyntax): BinaryExpression {
+            var result: BinaryExpression = this.getAndMovePastAST(node);
+            if (!result) {
+                result = super.visitGetAccessorPropertyAssignment(node);
+                this.setAST(node, result);
+            }
+
+            return result;
+        }
+
+        public visitSetAccessorPropertyAssignment(node: SetAccessorPropertyAssignmentSyntax): BinaryExpression {
+            var result: BinaryExpression = this.getAndMovePastAST(node);
+            if (!result) {
+                result = super.visitSetAccessorPropertyAssignment(node);
+                this.setAST(node, result);
+            }
+
+            return result;
+        }
+
+        public visitFunctionExpression(node: FunctionExpressionSyntax): FunctionDeclaration {
+            var result: FunctionDeclaration = this.getAndMovePastAST(node);
+            if (!result) {
+                result = super.visitFunctionExpression(node);
+                this.setAST(node, result);
+            }
+
+            return result;
+        }
+
+        public visitEmptyStatement(node: EmptyStatementSyntax): EmptyStatement {
+            var result: EmptyStatement = this.getAndMovePastAST(node);
+            if (!result) {
+                result = super.visitEmptyStatement(node);
+                this.setAST(node, result);
+            }
+
+            return result;
+        }
+
+        public visitTryStatement(node: TryStatementSyntax): TryStatement {
+            var result: TryStatement = this.getAndMovePastAST(node);
+            if (!result) {
+                result = super.visitTryStatement(node);
+                this.setAST(node, result);
+            }
+
+            return result;
+        }
+
+        public visitCatchClause(node: CatchClauseSyntax): CatchClause {
+            var result: CatchClause = this.getAndMovePastAST(node);
+            if (!result) {
+                result = super.visitCatchClause(node);
+                this.setAST(node, result);
+            }
+
+            return result;
+        }
+
+        public visitLabeledStatement(node: LabeledStatementSyntax): LabeledStatement {
+            var result: LabeledStatement = this.getAndMovePastAST(node);
+            if (!result) {
+                result = super.visitLabeledStatement(node);
+                this.setAST(node, result);
+            }
+
+            return result;
+        }
+
+        public visitDoStatement(node: DoStatementSyntax): DoStatement {
+            var result: DoStatement = this.getAndMovePastAST(node);
+            if (!result) {
+                result = super.visitDoStatement(node);
+                this.setAST(node, result);
+            }
+
+            return result;
+        }
+
+        public visitTypeOfExpression(node: TypeOfExpressionSyntax): UnaryExpression {
+            var result: UnaryExpression = this.getAndMovePastAST(node);
+            if (!result) {
+                result = super.visitTypeOfExpression(node);
+                this.setAST(node, result);
+            }
+
+            return result;
+        }
+
+        public visitDeleteExpression(node: DeleteExpressionSyntax): UnaryExpression {
+            var result: UnaryExpression = this.getAndMovePastAST(node);
+            if (!result) {
+                result = super.visitDeleteExpression(node);
+                this.setAST(node, result);
+            }
+
+            return result;
+        }
+
+        public visitVoidExpression(node: VoidExpressionSyntax): UnaryExpression {
+            var result: UnaryExpression = this.getAndMovePastAST(node);
+            if (!result) {
+                result = super.visitVoidExpression(node);
+                this.setAST(node, result);
+            }
+
+            return result;
+        }
+
+        public visitDebuggerStatement(node: DebuggerStatementSyntax): DebuggerStatement {
+            var result: DebuggerStatement = this.getAndMovePastAST(node);
+            if (!result) {
+                result = super.visitDebuggerStatement(node);
+                this.setAST(node, result);
+            }
+
+            return result;
+        }
+    }
 }