﻿//﻿
// Copyright (c) Microsoft Corporation.  All rights reserved.
// 
// Licensed under the Apache License, Version 2.0 (the "License");
// you may not use this file except in compliance with the License.
// You may obtain a copy of the License at
//   http://www.apache.org/licenses/LICENSE-2.0
//
// Unless required by applicable law or agreed to in writing, software
// distributed under the License is distributed on an "AS IS" BASIS,
// WITHOUT WARRANTIES OR CONDITIONS OF ANY KIND, either express or implied.
// See the License for the specific language governing permissions and
// limitations under the License.
//

///<reference path='typescript.ts'/>
///<reference path='io.ts'/>
///<reference path='optionsParser.ts'/>

<<<<<<< HEAD
class DiagnosticsLogger implements TypeScript.ILogger {
    public information(): bool { return false; }
    public debug(): bool { return false; }
    public warning(): bool { return false; }
    public error(): bool { return false; }
    public fatal(): bool { return false; }
    public log(s: string): void {
        WScript.Echo(s);
=======
class ErrorReporter implements ITextWriter {
    public hasErrors: bool;

    constructor(public ioHost: IIO) {
        this.hasErrors = false;
    }

    public Write(s: string) {
        this.hasErrors = true;
        this.ioHost.stderr.Write(s);
    }

    public WriteLine(s: string) {
        this.hasErrors = true;
        this.ioHost.stderr.WriteLine(s);
    }

    public Close() {
    }

    public reset() {
        this.hasErrors = false;
>>>>>>> 284699d8
    }
}

class CommandLineHost implements TypeScript.IResolverHost {

    public pathMap: any = {};
    public resolvedPaths: any = {};

    constructor(public compilationSettings: TypeScript.CompilationSettings, public errorReporter: (err:string)=>void) { 
    }

    public getPathIdentifier(path: string) { 
        return this.compilationSettings.useCaseSensitiveFileResolution ? path : path.toLocaleUpperCase();
    }

    public isResolved(path: string) {
        return this.resolvedPaths[this.getPathIdentifier(this.pathMap[path])] != undefined;
    }

    public resolveCompilationEnvironment(preEnv: TypeScript.CompilationEnvironment,
                                         resolver: TypeScript.ICodeResolver,
                                         traceDependencies: bool): TypeScript.CompilationEnvironment {
        var resolvedEnv = new TypeScript.CompilationEnvironment(preEnv.compilationSettings, preEnv.ioHost);

        var nCode = preEnv.code.length;
        var path = "";

        var postResolutionError = 
            (errorFile: string, errorMessage: string) => {
                this.errorReporter(errorFile + (errorMessage == "" ? "" : ": " + errorMessage));
            }

        var resolutionDispatcher: TypeScript.IResolutionDispatcher = {
            postResolutionError: (errorFile, line, col, errorMessage) => {
                this.errorReporter(errorFile + "(" + line + "," + col + ") " + (errorMessage == "" ? "" : ": " + errorMessage));
            },
            postResolution: (path: string, code: TypeScript.ISourceText) => {
                var pathId = this.getPathIdentifier(path);
                if (!this.resolvedPaths[pathId]) {
                    resolvedEnv.code.push(<TypeScript.SourceUnit>code);
                    this.resolvedPaths[pathId] = true;
                }
            }
        };

        for (var i = 0; i < nCode; i++) {
            path = TypeScript.switchToForwardSlashes(preEnv.ioHost.resolvePath(preEnv.code[i].path));
            this.pathMap[preEnv.code[i].path] = path;
            resolver.resolveCode(path, "", false, resolutionDispatcher);
        }

        return resolvedEnv;
    }
}

class BatchCompiler {
    public compilationSettings: TypeScript.CompilationSettings;
    public compilationEnvironment: TypeScript.CompilationEnvironment;
    public resolvedEnvironment: TypeScript.CompilationEnvironment = null;
<<<<<<< HEAD
    public hasResolveErrors: bool = false;
    public compilerVersion = "0.9.0.0";
=======
    public compilerVersion = "0.8.3.0";
>>>>>>> 284699d8
    public printedVersion = false;
    public errorReporter: ErrorReporter = null;

    constructor(public ioHost: IIO) {
        this.compilationSettings = new TypeScript.CompilationSettings();
        this.compilationEnvironment = new TypeScript.CompilationEnvironment(this.compilationSettings, this.ioHost);
        this.errorReporter = new ErrorReporter(this.ioHost);
    }

    public resolve() {
        var resolver = new TypeScript.CodeResolver(this.compilationEnvironment);
        var commandLineHost = new CommandLineHost(this.compilationSettings, (err) => this.errorReporter.WriteLine(err));
        var ret = commandLineHost.resolveCompilationEnvironment(this.compilationEnvironment, resolver, true);

        for (var i = 0; i < this.compilationEnvironment.code.length; i++) {
            if (!commandLineHost.isResolved(this.compilationEnvironment.code[i].path)) {
                var path = this.compilationEnvironment.code[i].path;
                if (!TypeScript.isSTRFile(path) && !TypeScript.isDSTRFile(path) && !TypeScript.isTSFile(path) && !TypeScript.isDTSFile(path)) {
                    this.errorReporter.WriteLine("Unknown extension for file: \"" + path + "\". Only .ts and .d.ts extensions are allowed.");
                }
                else {
                    this.errorReporter.WriteLine("Error reading file \"" + path + "\": File not found");
                }
            }
        }

        return ret;
    }
    
    /// Do the actual compilation reading from input files and
    /// writing to output file(s).
    public compile(): bool {
        var compiler: TypeScript.TypeScriptCompiler;

<<<<<<< HEAD
        compiler = new TypeScript.TypeScriptCompiler(this.ioHost.stderr, this.compilationSettings.gatherDiagnostics ? <any>(new DiagnosticsLogger()) : new TypeScript.NullLogger(), this.compilationSettings);
        compiler.setErrorOutput(this.ioHost.stderr);
=======
        compiler = new TypeScript.TypeScriptCompiler(this.errorReporter, new TypeScript.NullLogger(), this.compilationSettings);
        compiler.setErrorOutput(this.errorReporter);
>>>>>>> 284699d8
        compiler.setErrorCallback(
            (minChar, charLen, message, unitIndex) => {
                compiler.errorReporter.hasErrors = true;
                var fname = this.resolvedEnvironment.code[unitIndex].path;
                var lineCol = { line: -1, col: -1 };
                compiler.parser.getSourceLineCol(lineCol, minChar);
                // line is 1-base, col, however, is 0-base. add 1 to the col before printing the message
                var msg = fname + " (" + lineCol.line + "," + (lineCol.col + 1) + "): " + message;
                if (this.compilationSettings.errorRecovery) {
                    this.errorReporter.WriteLine(msg);
                } else {
                    throw new SyntaxError(msg);
                }
            });

        if (this.compilationSettings.emitComments) {
            compiler.emitCommentsToOutput();
        }

        var consumeUnit = (code: TypeScript.SourceUnit, addAsResident: bool) => {
            try {
                // if file resolving is disabled, the file's content will not yet be loaded

                if (!this.compilationSettings.resolve) {
                    code.content = this.ioHost.readFile(code.path);
                    // If declaration files are going to be emitted, 
                    // preprocess the file contents and add in referenced files as well
                    if (this.compilationSettings.generateDeclarationFiles) {
                        TypeScript.CompilerDiagnostics.assert(code.referencedFiles == null, "With no resolve option, referenced files need to null");
                        code.referencedFiles = TypeScript.getReferencedFiles(code);
                    }
                }

                if (code.content != null) {
<<<<<<< HEAD
                    if (this.compilationSettings.errorRecovery) {
                        compiler.parser.setErrorRecovery(this.ioHost.stderr);
=======
                    if (this.compilationSettings.parseOnly) {
                        compiler.parseUnit(code.content, code.path);
                    }
                    else {
                        if (this.compilationSettings.errorRecovery) {
                            compiler.parser.setErrorRecovery(this.errorReporter);
                        }
                        compiler.addUnit(code.content, code.path, addAsResident, code.referencedFiles);
>>>>>>> 284699d8
                    }

                    compiler.addUnit(code.content, code.path, addAsResident, code.referencedFiles);
                }
            }
            catch (err) {
                compiler.errorReporter.hasErrors = true;
                // This includes syntax errors thrown from error callback if not in recovery mode
                this.errorReporter.WriteLine(err.message);
            }
        }

        for (var iCode = 0 ; iCode < this.resolvedEnvironment.code.length; iCode++) {
            consumeUnit(this.resolvedEnvironment.code[iCode], false);
        }

        var emitterIOHost = {
            createFile: (fileName: string, useUTF8?: bool) => IOUtils.createFileAndFolderStructure(this.ioHost, fileName, useUTF8),
            directoryExists: this.ioHost.directoryExists,
            fileExists: this.ioHost.fileExists,
            resolvePath: this.ioHost.resolvePath
        };

        try {
            if (this.compilationSettings.usePull) {
                compiler.pullTypeCheck();
            }
            else {
                compiler.typeCheck();
                compiler.emit(emitterIOHost);
                compiler.emitDeclarations();
            }
        } catch (err) {
            compiler.errorReporter.hasErrors = true;
            // Catch emitter exceptions
            if (err.message != "EmitError") {
                throw err;
            }
        }

        return compiler.errorReporter.hasErrors;
    }

    // Execute the provided inputs
    public run() {
        for (var i = 0; i < this.compilationEnvironment.code.length; i++) {
            var unit = this.compilationEnvironment.code[i];
            
            var outputFileName: string = unit.path;
            if (TypeScript.isTSFile(outputFileName)) {
                outputFileName = outputFileName.replace(/\.ts$/, ".js");
            } else if (TypeScript.isSTRFile(outputFileName)) {
                outputFileName = outputFileName.replace(/\.str$/, ".js");
            }
            if (this.ioHost.fileExists(outputFileName)) {
                var unitRes = this.ioHost.readFile(outputFileName)
                this.ioHost.run(unitRes, outputFileName);
            }
        }
    }

    /// Begin batch compilation
    public batchCompile() {
        TypeScript.CompilerDiagnostics.diagnosticWriter = { Alert: (s: string) => { this.ioHost.printLine(s); } }

        var code: TypeScript.SourceUnit;

        var opts = new OptionsParser(this.ioHost);

        opts.option('out', {
            usage: 'Concatenate and emit output to single file | Redirect output structure to the directory',
            type: 'file|directory',
            set: (str) => {
                this.compilationSettings.outputOption = str;
            }
        });

        opts.option('style', {
            usage: 'Select style checking options (examples --style requireSemi:off or --style "eqeqeq;bitwise:off")',
            experimental: true,
            set: (str) => {
                this.compilationSettings.setStyleOptions(str);
            }
        });

        opts.flag('sourcemap', {
            usage: 'Generates corresponding .map file',
            set: () => {
                this.compilationSettings.mapSourceFiles = true;
            }
        });

        opts.flag('fullSourceMapPath', {
            usage: 'Writes the full path of map file in the generated js file',
            experimental: true,
            set: () => {
                this.compilationSettings.emitFullSourceMapPath = true;
            }
        });

        opts.flag('declaration', {
            usage: 'Generates corresponding .d.ts file',
            set: () => {
                this.compilationSettings.generateDeclarationFiles = true;
            }
        });

        if (this.ioHost.watchFile) {
            opts.flag('watch', {
                usage: 'Watch output files',
                set: () => {
                    this.compilationSettings.watch = true;
                }
            }, 'w');
        }

        opts.flag('exec', {
            usage: 'Execute the script after compilation',
            set: () => {
                this.compilationSettings.exec = true;
            }
        }, 'e');

        opts.flag('minw', {
            usage: 'Minimize whitespace',
            experimental: true,
            set: () => { this.compilationSettings.minWhitespace = true; }
        }, 'mw');

        opts.flag('const', {
            usage: 'Propagate constants to emitted code',
            experimental: true,
            set: () => { this.compilationSettings.propagateConstants = true; }
        });

        opts.flag('errorrecovery', {
            usage: 'Enable error recovery',
            experimental: true,
            set: () => {
                this.compilationSettings.errorRecovery = true;
            }
        }, 'er');

        opts.flag('comments', {
            usage: 'Emit comments to output',
            set: () => {
                this.compilationSettings.emitComments = true;
            }
        }, 'c');

        opts.flag('cflow', {
            usage: 'Control flow',
            experimental: true,
            set: () => {
                this.compilationSettings.controlFlow = true;
            }
        });

        opts.flag('cflowp', {
            usage: 'Print control flow',
            experimental: true,
            set: () => {
                this.compilationSettings.controlFlow = true;
                this.compilationSettings.printControlFlow = true;
            }
        });

        opts.flag('cflowu', {
            usage: 'Print Use Def control flow',
            experimental: true,
            set: () => {
                this.compilationSettings.controlFlow = true;
                this.compilationSettings.controlFlowUseDef = true;
            }
        });

        opts.flag('noerroronwith', {
            usage: 'Allow with statements',
            experimental: true,
            set: () => {
                this.compilationSettings.errorOnWith = false;
            }
        });

        opts.flag('noresolve', {
            usage: 'Skip resolution and preprocessing',
            experimental: true,
            set: () => {
                this.compilationSettings.resolve = false;
                this.compilationSettings.preprocess = false;
            }
        });

        opts.flag('debug', {
            usage: 'Print debug output',
            experimental: true,
            set: () => {
                TypeScript.CompilerDiagnostics.debug = true;
            }
        });

        opts.flag('canCallDefinitionSignature', {
            usage: 'Allows you to call the definition signature of an overload group',
            experimental: true,
            set: () => {
                this.compilationSettings.canCallDefinitionSignature = true;
            }
        });

        opts.flag('nooptimizemodules', {
            usage: 'Do not optimize module codegen',
            experimental: true,
            set: () => {
                TypeScript.optimizeModuleCodeGen = false;
            }
        });

        opts.flag('nolib', {
            usage: 'Do not include a default lib.d.ts with global declarations',
            set: () => {
                this.compilationSettings.useDefaultLib = false;
            }
        });


        opts.flag('inferProperties', {
            usage: 'Infer class properties from top-level assignments to \'this\'',
            experimental: true,
            set: () => {
                this.compilationSettings.inferPropertiesFromThisAssignment = true;
            }
        });

        opts.flag('diagnostics', {
            usage: 'gather diagnostic info about the compilation process',
            experimental: true,
            set: () => {
                this.compilationSettings.gatherDiagnostics = true;
            }
        });

        opts.flag('pull', {
            usage: 'use "pull model" for typecheck operations',
            experimental: true,
            set: () => {
                this.compilationSettings.usePull = true;
            }
        });


        opts.option('target', {
            usage: 'Specify ECMAScript target version: "ES3" (default), or "ES5"',
            type: 'VER',
            set: (type) => {
                type = type.toLowerCase();

                if (type === 'es3') {
                    this.compilationSettings.codeGenTarget = TypeScript.CodeGenTarget.ES3;
                } else if (type === 'es5') {
                }
                else {
                    this.errorReporter.WriteLine("ECMAScript target version '" + type + "' not supported.  Using default 'ES3' code generation");
                }
            }
        });

        opts.option('module', {
            usage: 'Specify module code generation: "commonjs" (default) or "amd"',
            type: 'kind',
            set: (type) => {
                type = type.toLowerCase();

                if (type === 'commonjs' || type === 'node') {
                    TypeScript.moduleGenTarget = TypeScript.ModuleGenTarget.Synchronous;
                } else if (type === 'amd') {
                    TypeScript.moduleGenTarget = TypeScript.ModuleGenTarget.Asynchronous;
                } else {
                    this.errorReporter.WriteLine("Module code generation '" + type + "' not supported.  Using default 'commonjs' code generation");
                }
            }
        });

        var printedUsage = false;

        opts.flag('help', {
            usage: 'Print this message',
            set: () => {
                this.printVersion();
                opts.printUsage();
                printedUsage = true;
            }
        }, 'h');

        opts.flag('useCaseSensitiveFileResolution', {
            usage: 'Force file resolution to be case sensitive',
            experimental: true,
            set: () => {
                this.compilationSettings.useCaseSensitiveFileResolution = true;
            }
        });

        opts.flag('version', {
            usage: 'Print the compiler\'s version: ' + this.compilerVersion,
            set: () => {
                this.printVersion();
            }
        }, 'v');

        opts.flag('fidelity', {
            usage: 'Use the fidelity parser.',
            experimental: true,
            set: () => {
                this.compilationSettings.useFidelity = true;
            }
        });

        opts.parse(this.ioHost.arguments);
        
        if (this.compilationSettings.useDefaultLib) {
            var compilerFilePath = this.ioHost.getExecutingFilePath()
            var binDirPath = this.ioHost.dirName(compilerFilePath);
            var libStrPath = this.ioHost.resolvePath(binDirPath + "/lib.d.ts");
            code = new TypeScript.SourceUnit(libStrPath, null);
            this.compilationEnvironment.code.push(code);
        }

        for (var i = 0; i < opts.unnamed.length; i++) {
            code = new TypeScript.SourceUnit(opts.unnamed[i], null);
            this.compilationEnvironment.code.push(code);
        }

        // If no source files provided to compiler - print usage information
        if (this.compilationEnvironment.code.length == (this.compilationSettings.useDefaultLib ? 1 : 0)) {
            if (!printedUsage && !this.printedVersion) {
                this.printVersion();
                opts.printUsage();
                this.ioHost.quit(1);
            }
            return;
        }

        var sourceFiles: TypeScript.SourceUnit[] = [];
        if (this.compilationSettings.watch) {
            // Capture the state before calling resolve
            sourceFiles = this.compilationEnvironment.code.slice(0);
        }

        // Resolve file dependencies, if requested
        this.resolvedEnvironment = this.compilationSettings.resolve ? this.resolve() : this.compilationEnvironment;

        this.compile();

        if (!this.errorReporter.hasErrors) {
            if (this.compilationSettings.exec) {
                this.run();
            }
        }

        if (this.compilationSettings.watch) {
            // Watch will cause the program to stick around as long as the files exist
            this.watchFiles(sourceFiles);
        }
        else {  
            // Exit with the appropriate error code
            this.ioHost.quit(this.errorReporter.hasErrors ? 1 : 0);
        }
    }

    public printVersion() {
        if (!this.printedVersion) {
            this.ioHost.printLine("Version " + this.compilerVersion);
            this.printedVersion = true;
        }
    }

    public watchFiles(soruceFiles: TypeScript.SourceUnit[]) {
        if (!this.ioHost.watchFile) {
            this.errorReporter.WriteLine("Error: Current host does not support -w[atch] option");
            return;
        }

        var resolvedFiles: string[] = []
        var watchers: { [x: string]: IFileWatcher; } = {};

        var addWatcher = (filename: string) => {
            if (!watchers[filename]) {
                var watcher = this.ioHost.watchFile(filename, onWatchedFileChange);
                watchers[filename] = watcher;
            }
            else {
                TypeScript.CompilerDiagnostics.debugPrint("Cannot watch file, it is already watched.");
            }
        };

        var removeWatcher = (filename: string) => {
            if (watchers[filename]) {
                watchers[filename].close();
                delete watchers[filename];
            }
            else {
                TypeScript.CompilerDiagnostics.debugPrint("Cannot stop watching file, it is not being watched.");
            }
        };

        var onWatchedFileChange = () => {
            // Reset the state
            this.compilationEnvironment.code = soruceFiles;

            // Clean errors for previous compilation
            this.errorReporter.reset();

            // Resolve file dependencies, if requested
            this.resolvedEnvironment = this.compilationSettings.resolve ? this.resolve() : this.compilationEnvironment;

            // Check if any new files were added to the environment as a result of the file change
            var oldFiles = resolvedFiles;
            var newFiles: string[] = [];
            this.resolvedEnvironment.code.forEach((sf) => newFiles.push(sf.path));
            newFiles = newFiles.sort();

            var i = 0, j = 0;
            while (i < oldFiles.length && j < newFiles.length) {

                var compareResult = oldFiles[i].localeCompare(newFiles[j]);
                if (compareResult == 0) {
                    // No change here
                    i++;
                    j++;
                }
                else if (compareResult < 0) {
                    // Entry in old list does not exist in the new one, it was removed
                    removeWatcher(oldFiles[i]);
                    i++;
                }
                else {
                    // Entry in new list does exist in the new one, it was added
                    addWatcher(newFiles[j]);
                    j++;
                }
            }

            // All remaining unmatched items in the old list have been removed
            for (var k = i; k < oldFiles.length; k++) {
                removeWatcher(oldFiles[k]);
            }

            // All remaing unmatched items in the new list have been added
            for (var k = j; k < newFiles.length; k++) {
                addWatcher(newFiles[k]);
            }

            // Update the state
            resolvedFiles = newFiles;;

            // Print header
            this.ioHost.printLine("");
            this.ioHost.printLine("Recompiling (" + new Date() + "): ");
            resolvedFiles.forEach((f) => this.ioHost.printLine("    " + f));

            // Trigger a new compilation
            this.compile();

            if (!this.errorReporter.hasErrors) {
                if (this.compilationSettings.exec) {
                    this.run();
                }
            }
        };

        // Switch to using stdout for all error messages
        this.ioHost.stderr = this.ioHost.stdout;

        // Initialize the initial list of resolved files, and add watches to them
        this.resolvedEnvironment.code.forEach((sf) => {
            resolvedFiles.push(sf.path);
            addWatcher(sf.path);
        });
        resolvedFiles.sort();
    }
}

// Start the batch compilation using the current hosts IO
var batch = new BatchCompiler(IO);
batch.batchCompile();
<|MERGE_RESOLUTION|>--- conflicted
+++ resolved
@@ -1,689 +1,672 @@
-﻿//﻿
-// Copyright (c) Microsoft Corporation.  All rights reserved.
-// 
-// Licensed under the Apache License, Version 2.0 (the "License");
-// you may not use this file except in compliance with the License.
-// You may obtain a copy of the License at
-//   http://www.apache.org/licenses/LICENSE-2.0
-//
-// Unless required by applicable law or agreed to in writing, software
-// distributed under the License is distributed on an "AS IS" BASIS,
-// WITHOUT WARRANTIES OR CONDITIONS OF ANY KIND, either express or implied.
-// See the License for the specific language governing permissions and
-// limitations under the License.
-//
-
-///<reference path='typescript.ts'/>
-///<reference path='io.ts'/>
-///<reference path='optionsParser.ts'/>
-
-<<<<<<< HEAD
-class DiagnosticsLogger implements TypeScript.ILogger {
-    public information(): bool { return false; }
-    public debug(): bool { return false; }
-    public warning(): bool { return false; }
-    public error(): bool { return false; }
-    public fatal(): bool { return false; }
-    public log(s: string): void {
-        WScript.Echo(s);
-=======
-class ErrorReporter implements ITextWriter {
-    public hasErrors: bool;
-
-    constructor(public ioHost: IIO) {
-        this.hasErrors = false;
-    }
-
-    public Write(s: string) {
-        this.hasErrors = true;
-        this.ioHost.stderr.Write(s);
-    }
-
-    public WriteLine(s: string) {
-        this.hasErrors = true;
-        this.ioHost.stderr.WriteLine(s);
-    }
-
-    public Close() {
-    }
-
-    public reset() {
-        this.hasErrors = false;
->>>>>>> 284699d8
-    }
-}
-
-class CommandLineHost implements TypeScript.IResolverHost {
-
-    public pathMap: any = {};
-    public resolvedPaths: any = {};
-
-    constructor(public compilationSettings: TypeScript.CompilationSettings, public errorReporter: (err:string)=>void) { 
-    }
-
-    public getPathIdentifier(path: string) { 
-        return this.compilationSettings.useCaseSensitiveFileResolution ? path : path.toLocaleUpperCase();
-    }
-
-    public isResolved(path: string) {
-        return this.resolvedPaths[this.getPathIdentifier(this.pathMap[path])] != undefined;
-    }
-
-    public resolveCompilationEnvironment(preEnv: TypeScript.CompilationEnvironment,
-                                         resolver: TypeScript.ICodeResolver,
-                                         traceDependencies: bool): TypeScript.CompilationEnvironment {
-        var resolvedEnv = new TypeScript.CompilationEnvironment(preEnv.compilationSettings, preEnv.ioHost);
-
-        var nCode = preEnv.code.length;
-        var path = "";
-
-        var postResolutionError = 
-            (errorFile: string, errorMessage: string) => {
-                this.errorReporter(errorFile + (errorMessage == "" ? "" : ": " + errorMessage));
-            }
-
-        var resolutionDispatcher: TypeScript.IResolutionDispatcher = {
-            postResolutionError: (errorFile, line, col, errorMessage) => {
-                this.errorReporter(errorFile + "(" + line + "," + col + ") " + (errorMessage == "" ? "" : ": " + errorMessage));
-            },
-            postResolution: (path: string, code: TypeScript.ISourceText) => {
-                var pathId = this.getPathIdentifier(path);
-                if (!this.resolvedPaths[pathId]) {
-                    resolvedEnv.code.push(<TypeScript.SourceUnit>code);
-                    this.resolvedPaths[pathId] = true;
-                }
-            }
-        };
-
-        for (var i = 0; i < nCode; i++) {
-            path = TypeScript.switchToForwardSlashes(preEnv.ioHost.resolvePath(preEnv.code[i].path));
-            this.pathMap[preEnv.code[i].path] = path;
-            resolver.resolveCode(path, "", false, resolutionDispatcher);
-        }
-
-        return resolvedEnv;
-    }
-}
-
-class BatchCompiler {
-    public compilationSettings: TypeScript.CompilationSettings;
-    public compilationEnvironment: TypeScript.CompilationEnvironment;
-    public resolvedEnvironment: TypeScript.CompilationEnvironment = null;
-<<<<<<< HEAD
-    public hasResolveErrors: bool = false;
-    public compilerVersion = "0.9.0.0";
-=======
-    public compilerVersion = "0.8.3.0";
->>>>>>> 284699d8
-    public printedVersion = false;
-    public errorReporter: ErrorReporter = null;
-
-    constructor(public ioHost: IIO) {
-        this.compilationSettings = new TypeScript.CompilationSettings();
-        this.compilationEnvironment = new TypeScript.CompilationEnvironment(this.compilationSettings, this.ioHost);
-        this.errorReporter = new ErrorReporter(this.ioHost);
-    }
-
-    public resolve() {
-        var resolver = new TypeScript.CodeResolver(this.compilationEnvironment);
-        var commandLineHost = new CommandLineHost(this.compilationSettings, (err) => this.errorReporter.WriteLine(err));
-        var ret = commandLineHost.resolveCompilationEnvironment(this.compilationEnvironment, resolver, true);
-
-        for (var i = 0; i < this.compilationEnvironment.code.length; i++) {
-            if (!commandLineHost.isResolved(this.compilationEnvironment.code[i].path)) {
-                var path = this.compilationEnvironment.code[i].path;
-                if (!TypeScript.isSTRFile(path) && !TypeScript.isDSTRFile(path) && !TypeScript.isTSFile(path) && !TypeScript.isDTSFile(path)) {
-                    this.errorReporter.WriteLine("Unknown extension for file: \"" + path + "\". Only .ts and .d.ts extensions are allowed.");
-                }
-                else {
-                    this.errorReporter.WriteLine("Error reading file \"" + path + "\": File not found");
-                }
-            }
-        }
-
-        return ret;
-    }
-    
-    /// Do the actual compilation reading from input files and
-    /// writing to output file(s).
-    public compile(): bool {
-        var compiler: TypeScript.TypeScriptCompiler;
-
-<<<<<<< HEAD
-        compiler = new TypeScript.TypeScriptCompiler(this.ioHost.stderr, this.compilationSettings.gatherDiagnostics ? <any>(new DiagnosticsLogger()) : new TypeScript.NullLogger(), this.compilationSettings);
-        compiler.setErrorOutput(this.ioHost.stderr);
-=======
-        compiler = new TypeScript.TypeScriptCompiler(this.errorReporter, new TypeScript.NullLogger(), this.compilationSettings);
-        compiler.setErrorOutput(this.errorReporter);
->>>>>>> 284699d8
-        compiler.setErrorCallback(
-            (minChar, charLen, message, unitIndex) => {
-                compiler.errorReporter.hasErrors = true;
-                var fname = this.resolvedEnvironment.code[unitIndex].path;
-                var lineCol = { line: -1, col: -1 };
-                compiler.parser.getSourceLineCol(lineCol, minChar);
-                // line is 1-base, col, however, is 0-base. add 1 to the col before printing the message
-                var msg = fname + " (" + lineCol.line + "," + (lineCol.col + 1) + "): " + message;
-                if (this.compilationSettings.errorRecovery) {
-                    this.errorReporter.WriteLine(msg);
-                } else {
-                    throw new SyntaxError(msg);
-                }
-            });
-
-        if (this.compilationSettings.emitComments) {
-            compiler.emitCommentsToOutput();
-        }
-
-        var consumeUnit = (code: TypeScript.SourceUnit, addAsResident: bool) => {
-            try {
-                // if file resolving is disabled, the file's content will not yet be loaded
-
-                if (!this.compilationSettings.resolve) {
-                    code.content = this.ioHost.readFile(code.path);
-                    // If declaration files are going to be emitted, 
-                    // preprocess the file contents and add in referenced files as well
-                    if (this.compilationSettings.generateDeclarationFiles) {
-                        TypeScript.CompilerDiagnostics.assert(code.referencedFiles == null, "With no resolve option, referenced files need to null");
-                        code.referencedFiles = TypeScript.getReferencedFiles(code);
-                    }
-                }
-
-                if (code.content != null) {
-<<<<<<< HEAD
-                    if (this.compilationSettings.errorRecovery) {
-                        compiler.parser.setErrorRecovery(this.ioHost.stderr);
-=======
-                    if (this.compilationSettings.parseOnly) {
-                        compiler.parseUnit(code.content, code.path);
-                    }
-                    else {
-                        if (this.compilationSettings.errorRecovery) {
-                            compiler.parser.setErrorRecovery(this.errorReporter);
-                        }
-                        compiler.addUnit(code.content, code.path, addAsResident, code.referencedFiles);
->>>>>>> 284699d8
-                    }
-
-                    compiler.addUnit(code.content, code.path, addAsResident, code.referencedFiles);
-                }
-            }
-            catch (err) {
-                compiler.errorReporter.hasErrors = true;
-                // This includes syntax errors thrown from error callback if not in recovery mode
-                this.errorReporter.WriteLine(err.message);
-            }
-        }
-
-        for (var iCode = 0 ; iCode < this.resolvedEnvironment.code.length; iCode++) {
-            consumeUnit(this.resolvedEnvironment.code[iCode], false);
-        }
-
-        var emitterIOHost = {
-            createFile: (fileName: string, useUTF8?: bool) => IOUtils.createFileAndFolderStructure(this.ioHost, fileName, useUTF8),
-            directoryExists: this.ioHost.directoryExists,
-            fileExists: this.ioHost.fileExists,
-            resolvePath: this.ioHost.resolvePath
-        };
-
-        try {
-            if (this.compilationSettings.usePull) {
-                compiler.pullTypeCheck();
-            }
-            else {
-                compiler.typeCheck();
-                compiler.emit(emitterIOHost);
-                compiler.emitDeclarations();
-            }
-        } catch (err) {
-            compiler.errorReporter.hasErrors = true;
-            // Catch emitter exceptions
-            if (err.message != "EmitError") {
-                throw err;
-            }
-        }
-
-        return compiler.errorReporter.hasErrors;
-    }
-
-    // Execute the provided inputs
-    public run() {
-        for (var i = 0; i < this.compilationEnvironment.code.length; i++) {
-            var unit = this.compilationEnvironment.code[i];
-            
-            var outputFileName: string = unit.path;
-            if (TypeScript.isTSFile(outputFileName)) {
-                outputFileName = outputFileName.replace(/\.ts$/, ".js");
-            } else if (TypeScript.isSTRFile(outputFileName)) {
-                outputFileName = outputFileName.replace(/\.str$/, ".js");
-            }
-            if (this.ioHost.fileExists(outputFileName)) {
-                var unitRes = this.ioHost.readFile(outputFileName)
-                this.ioHost.run(unitRes, outputFileName);
-            }
-        }
-    }
-
-    /// Begin batch compilation
-    public batchCompile() {
-        TypeScript.CompilerDiagnostics.diagnosticWriter = { Alert: (s: string) => { this.ioHost.printLine(s); } }
-
-        var code: TypeScript.SourceUnit;
-
-        var opts = new OptionsParser(this.ioHost);
-
-        opts.option('out', {
-            usage: 'Concatenate and emit output to single file | Redirect output structure to the directory',
-            type: 'file|directory',
-            set: (str) => {
-                this.compilationSettings.outputOption = str;
-            }
-        });
-
-        opts.option('style', {
-            usage: 'Select style checking options (examples --style requireSemi:off or --style "eqeqeq;bitwise:off")',
-            experimental: true,
-            set: (str) => {
-                this.compilationSettings.setStyleOptions(str);
-            }
-        });
-
-        opts.flag('sourcemap', {
-            usage: 'Generates corresponding .map file',
-            set: () => {
-                this.compilationSettings.mapSourceFiles = true;
-            }
-        });
-
-        opts.flag('fullSourceMapPath', {
-            usage: 'Writes the full path of map file in the generated js file',
-            experimental: true,
-            set: () => {
-                this.compilationSettings.emitFullSourceMapPath = true;
-            }
-        });
-
-        opts.flag('declaration', {
-            usage: 'Generates corresponding .d.ts file',
-            set: () => {
-                this.compilationSettings.generateDeclarationFiles = true;
-            }
-        });
-
-        if (this.ioHost.watchFile) {
-            opts.flag('watch', {
-                usage: 'Watch output files',
-                set: () => {
-                    this.compilationSettings.watch = true;
-                }
-            }, 'w');
-        }
-
-        opts.flag('exec', {
-            usage: 'Execute the script after compilation',
-            set: () => {
-                this.compilationSettings.exec = true;
-            }
-        }, 'e');
-
-        opts.flag('minw', {
-            usage: 'Minimize whitespace',
-            experimental: true,
-            set: () => { this.compilationSettings.minWhitespace = true; }
-        }, 'mw');
-
-        opts.flag('const', {
-            usage: 'Propagate constants to emitted code',
-            experimental: true,
-            set: () => { this.compilationSettings.propagateConstants = true; }
-        });
-
-        opts.flag('errorrecovery', {
-            usage: 'Enable error recovery',
-            experimental: true,
-            set: () => {
-                this.compilationSettings.errorRecovery = true;
-            }
-        }, 'er');
-
-        opts.flag('comments', {
-            usage: 'Emit comments to output',
-            set: () => {
-                this.compilationSettings.emitComments = true;
-            }
-        }, 'c');
-
-        opts.flag('cflow', {
-            usage: 'Control flow',
-            experimental: true,
-            set: () => {
-                this.compilationSettings.controlFlow = true;
-            }
-        });
-
-        opts.flag('cflowp', {
-            usage: 'Print control flow',
-            experimental: true,
-            set: () => {
-                this.compilationSettings.controlFlow = true;
-                this.compilationSettings.printControlFlow = true;
-            }
-        });
-
-        opts.flag('cflowu', {
-            usage: 'Print Use Def control flow',
-            experimental: true,
-            set: () => {
-                this.compilationSettings.controlFlow = true;
-                this.compilationSettings.controlFlowUseDef = true;
-            }
-        });
-
-        opts.flag('noerroronwith', {
-            usage: 'Allow with statements',
-            experimental: true,
-            set: () => {
-                this.compilationSettings.errorOnWith = false;
-            }
-        });
-
-        opts.flag('noresolve', {
-            usage: 'Skip resolution and preprocessing',
-            experimental: true,
-            set: () => {
-                this.compilationSettings.resolve = false;
-                this.compilationSettings.preprocess = false;
-            }
-        });
-
-        opts.flag('debug', {
-            usage: 'Print debug output',
-            experimental: true,
-            set: () => {
-                TypeScript.CompilerDiagnostics.debug = true;
-            }
-        });
-
-        opts.flag('canCallDefinitionSignature', {
-            usage: 'Allows you to call the definition signature of an overload group',
-            experimental: true,
-            set: () => {
-                this.compilationSettings.canCallDefinitionSignature = true;
-            }
-        });
-
-        opts.flag('nooptimizemodules', {
-            usage: 'Do not optimize module codegen',
-            experimental: true,
-            set: () => {
-                TypeScript.optimizeModuleCodeGen = false;
-            }
-        });
-
-        opts.flag('nolib', {
-            usage: 'Do not include a default lib.d.ts with global declarations',
-            set: () => {
-                this.compilationSettings.useDefaultLib = false;
-            }
-        });
-
-
-        opts.flag('inferProperties', {
-            usage: 'Infer class properties from top-level assignments to \'this\'',
-            experimental: true,
-            set: () => {
-                this.compilationSettings.inferPropertiesFromThisAssignment = true;
-            }
-        });
-
-        opts.flag('diagnostics', {
-            usage: 'gather diagnostic info about the compilation process',
-            experimental: true,
-            set: () => {
-                this.compilationSettings.gatherDiagnostics = true;
-            }
-        });
-
-        opts.flag('pull', {
-            usage: 'use "pull model" for typecheck operations',
-            experimental: true,
-            set: () => {
-                this.compilationSettings.usePull = true;
-            }
-        });
-
-
-        opts.option('target', {
-            usage: 'Specify ECMAScript target version: "ES3" (default), or "ES5"',
-            type: 'VER',
-            set: (type) => {
-                type = type.toLowerCase();
-
-                if (type === 'es3') {
-                    this.compilationSettings.codeGenTarget = TypeScript.CodeGenTarget.ES3;
-                } else if (type === 'es5') {
-                }
-                else {
-                    this.errorReporter.WriteLine("ECMAScript target version '" + type + "' not supported.  Using default 'ES3' code generation");
-                }
-            }
-        });
-
-        opts.option('module', {
-            usage: 'Specify module code generation: "commonjs" (default) or "amd"',
-            type: 'kind',
-            set: (type) => {
-                type = type.toLowerCase();
-
-                if (type === 'commonjs' || type === 'node') {
-                    TypeScript.moduleGenTarget = TypeScript.ModuleGenTarget.Synchronous;
-                } else if (type === 'amd') {
-                    TypeScript.moduleGenTarget = TypeScript.ModuleGenTarget.Asynchronous;
-                } else {
-                    this.errorReporter.WriteLine("Module code generation '" + type + "' not supported.  Using default 'commonjs' code generation");
-                }
-            }
-        });
-
-        var printedUsage = false;
-
-        opts.flag('help', {
-            usage: 'Print this message',
-            set: () => {
-                this.printVersion();
-                opts.printUsage();
-                printedUsage = true;
-            }
-        }, 'h');
-
-        opts.flag('useCaseSensitiveFileResolution', {
-            usage: 'Force file resolution to be case sensitive',
-            experimental: true,
-            set: () => {
-                this.compilationSettings.useCaseSensitiveFileResolution = true;
-            }
-        });
-
-        opts.flag('version', {
-            usage: 'Print the compiler\'s version: ' + this.compilerVersion,
-            set: () => {
-                this.printVersion();
-            }
-        }, 'v');
-
-        opts.flag('fidelity', {
-            usage: 'Use the fidelity parser.',
-            experimental: true,
-            set: () => {
-                this.compilationSettings.useFidelity = true;
-            }
-        });
-
-        opts.parse(this.ioHost.arguments);
-        
-        if (this.compilationSettings.useDefaultLib) {
-            var compilerFilePath = this.ioHost.getExecutingFilePath()
-            var binDirPath = this.ioHost.dirName(compilerFilePath);
-            var libStrPath = this.ioHost.resolvePath(binDirPath + "/lib.d.ts");
-            code = new TypeScript.SourceUnit(libStrPath, null);
-            this.compilationEnvironment.code.push(code);
-        }
-
-        for (var i = 0; i < opts.unnamed.length; i++) {
-            code = new TypeScript.SourceUnit(opts.unnamed[i], null);
-            this.compilationEnvironment.code.push(code);
-        }
-
-        // If no source files provided to compiler - print usage information
-        if (this.compilationEnvironment.code.length == (this.compilationSettings.useDefaultLib ? 1 : 0)) {
-            if (!printedUsage && !this.printedVersion) {
-                this.printVersion();
-                opts.printUsage();
-                this.ioHost.quit(1);
-            }
-            return;
-        }
-
-        var sourceFiles: TypeScript.SourceUnit[] = [];
-        if (this.compilationSettings.watch) {
-            // Capture the state before calling resolve
-            sourceFiles = this.compilationEnvironment.code.slice(0);
-        }
-
-        // Resolve file dependencies, if requested
-        this.resolvedEnvironment = this.compilationSettings.resolve ? this.resolve() : this.compilationEnvironment;
-
-        this.compile();
-
-        if (!this.errorReporter.hasErrors) {
-            if (this.compilationSettings.exec) {
-                this.run();
-            }
-        }
-
-        if (this.compilationSettings.watch) {
-            // Watch will cause the program to stick around as long as the files exist
-            this.watchFiles(sourceFiles);
-        }
-        else {  
-            // Exit with the appropriate error code
-            this.ioHost.quit(this.errorReporter.hasErrors ? 1 : 0);
-        }
-    }
-
-    public printVersion() {
-        if (!this.printedVersion) {
-            this.ioHost.printLine("Version " + this.compilerVersion);
-            this.printedVersion = true;
-        }
-    }
-
-    public watchFiles(soruceFiles: TypeScript.SourceUnit[]) {
-        if (!this.ioHost.watchFile) {
-            this.errorReporter.WriteLine("Error: Current host does not support -w[atch] option");
-            return;
-        }
-
-        var resolvedFiles: string[] = []
-        var watchers: { [x: string]: IFileWatcher; } = {};
-
-        var addWatcher = (filename: string) => {
-            if (!watchers[filename]) {
-                var watcher = this.ioHost.watchFile(filename, onWatchedFileChange);
-                watchers[filename] = watcher;
-            }
-            else {
-                TypeScript.CompilerDiagnostics.debugPrint("Cannot watch file, it is already watched.");
-            }
-        };
-
-        var removeWatcher = (filename: string) => {
-            if (watchers[filename]) {
-                watchers[filename].close();
-                delete watchers[filename];
-            }
-            else {
-                TypeScript.CompilerDiagnostics.debugPrint("Cannot stop watching file, it is not being watched.");
-            }
-        };
-
-        var onWatchedFileChange = () => {
-            // Reset the state
-            this.compilationEnvironment.code = soruceFiles;
-
-            // Clean errors for previous compilation
-            this.errorReporter.reset();
-
-            // Resolve file dependencies, if requested
-            this.resolvedEnvironment = this.compilationSettings.resolve ? this.resolve() : this.compilationEnvironment;
-
-            // Check if any new files were added to the environment as a result of the file change
-            var oldFiles = resolvedFiles;
-            var newFiles: string[] = [];
-            this.resolvedEnvironment.code.forEach((sf) => newFiles.push(sf.path));
-            newFiles = newFiles.sort();
-
-            var i = 0, j = 0;
-            while (i < oldFiles.length && j < newFiles.length) {
-
-                var compareResult = oldFiles[i].localeCompare(newFiles[j]);
-                if (compareResult == 0) {
-                    // No change here
-                    i++;
-                    j++;
-                }
-                else if (compareResult < 0) {
-                    // Entry in old list does not exist in the new one, it was removed
-                    removeWatcher(oldFiles[i]);
-                    i++;
-                }
-                else {
-                    // Entry in new list does exist in the new one, it was added
-                    addWatcher(newFiles[j]);
-                    j++;
-                }
-            }
-
-            // All remaining unmatched items in the old list have been removed
-            for (var k = i; k < oldFiles.length; k++) {
-                removeWatcher(oldFiles[k]);
-            }
-
-            // All remaing unmatched items in the new list have been added
-            for (var k = j; k < newFiles.length; k++) {
-                addWatcher(newFiles[k]);
-            }
-
-            // Update the state
-            resolvedFiles = newFiles;;
-
-            // Print header
-            this.ioHost.printLine("");
-            this.ioHost.printLine("Recompiling (" + new Date() + "): ");
-            resolvedFiles.forEach((f) => this.ioHost.printLine("    " + f));
-
-            // Trigger a new compilation
-            this.compile();
-
-            if (!this.errorReporter.hasErrors) {
-                if (this.compilationSettings.exec) {
-                    this.run();
-                }
-            }
-        };
-
-        // Switch to using stdout for all error messages
-        this.ioHost.stderr = this.ioHost.stdout;
-
-        // Initialize the initial list of resolved files, and add watches to them
-        this.resolvedEnvironment.code.forEach((sf) => {
-            resolvedFiles.push(sf.path);
-            addWatcher(sf.path);
-        });
-        resolvedFiles.sort();
-    }
-}
-
-// Start the batch compilation using the current hosts IO
-var batch = new BatchCompiler(IO);
-batch.batchCompile();
+﻿//﻿
+// Copyright (c) Microsoft Corporation.  All rights reserved.
+// 
+// Licensed under the Apache License, Version 2.0 (the "License");
+// you may not use this file except in compliance with the License.
+// You may obtain a copy of the License at
+//   http://www.apache.org/licenses/LICENSE-2.0
+//
+// Unless required by applicable law or agreed to in writing, software
+// distributed under the License is distributed on an "AS IS" BASIS,
+// WITHOUT WARRANTIES OR CONDITIONS OF ANY KIND, either express or implied.
+// See the License for the specific language governing permissions and
+// limitations under the License.
+//
+
+///<reference path='typescript.ts'/>
+///<reference path='io.ts'/>
+///<reference path='optionsParser.ts'/>
+
+class DiagnosticsLogger implements TypeScript.ILogger {
+    public information(): bool { return false; }
+    public debug(): bool { return false; }
+    public warning(): bool { return false; }
+    public error(): bool { return false; }
+    public fatal(): bool { return false; }
+    public log(s: string): void {
+        WScript.Echo(s);
+    }
+}
+
+class ErrorReporter implements ITextWriter {
+    public hasErrors: bool;
+
+    constructor(public ioHost: IIO) {
+        this.hasErrors = false;
+    }
+
+    public Write(s: string) {
+        this.hasErrors = true;
+        this.ioHost.stderr.Write(s);
+    }
+
+    public WriteLine(s: string) {
+        this.hasErrors = true;
+        this.ioHost.stderr.WriteLine(s);
+    }
+
+    public Close() {
+    }
+
+    public reset() {
+        this.hasErrors = false;
+    }
+}
+
+class CommandLineHost implements TypeScript.IResolverHost {
+
+    public pathMap: any = {};
+    public resolvedPaths: any = {};
+
+    constructor(public compilationSettings: TypeScript.CompilationSettings, public errorReporter: (err:string)=>void) { 
+    }
+
+    public getPathIdentifier(path: string) { 
+        return this.compilationSettings.useCaseSensitiveFileResolution ? path : path.toLocaleUpperCase();
+    }
+
+    public isResolved(path: string) {
+        return this.resolvedPaths[this.getPathIdentifier(this.pathMap[path])] != undefined;
+    }
+
+    public resolveCompilationEnvironment(preEnv: TypeScript.CompilationEnvironment,
+                                         resolver: TypeScript.ICodeResolver,
+                                         traceDependencies: bool): TypeScript.CompilationEnvironment {
+        var resolvedEnv = new TypeScript.CompilationEnvironment(preEnv.compilationSettings, preEnv.ioHost);
+
+        var nCode = preEnv.code.length;
+        var path = "";
+
+        var postResolutionError = 
+            (errorFile: string, errorMessage: string) => {
+                this.errorReporter(errorFile + (errorMessage == "" ? "" : ": " + errorMessage));
+            }
+
+        var resolutionDispatcher: TypeScript.IResolutionDispatcher = {
+            postResolutionError: (errorFile, line, col, errorMessage) => {
+                this.errorReporter(errorFile + "(" + line + "," + col + ") " + (errorMessage == "" ? "" : ": " + errorMessage));
+            },
+            postResolution: (path: string, code: TypeScript.ISourceText) => {
+                var pathId = this.getPathIdentifier(path);
+                if (!this.resolvedPaths[pathId]) {
+                    resolvedEnv.code.push(<TypeScript.SourceUnit>code);
+                    this.resolvedPaths[pathId] = true;
+                }
+            }
+        };
+
+        for (var i = 0; i < nCode; i++) {
+            path = TypeScript.switchToForwardSlashes(preEnv.ioHost.resolvePath(preEnv.code[i].path));
+            this.pathMap[preEnv.code[i].path] = path;
+            resolver.resolveCode(path, "", false, resolutionDispatcher);
+        }
+
+        return resolvedEnv;
+    }
+}
+
+class BatchCompiler {
+    public compilationSettings: TypeScript.CompilationSettings;
+    public compilationEnvironment: TypeScript.CompilationEnvironment;
+    public resolvedEnvironment: TypeScript.CompilationEnvironment = null;
+    public hasResolveErrors: bool = false;
+    public compilerVersion = "0.9.0.0";
+    public printedVersion = false;
+    public errorReporter: ErrorReporter = null;
+
+    constructor(public ioHost: IIO) {
+        this.compilationSettings = new TypeScript.CompilationSettings();
+        this.compilationEnvironment = new TypeScript.CompilationEnvironment(this.compilationSettings, this.ioHost);
+        this.errorReporter = new ErrorReporter(this.ioHost);
+    }
+
+    public resolve() {
+        var resolver = new TypeScript.CodeResolver(this.compilationEnvironment);
+        var commandLineHost = new CommandLineHost(this.compilationSettings, (err) => this.errorReporter.WriteLine(err));
+        var ret = commandLineHost.resolveCompilationEnvironment(this.compilationEnvironment, resolver, true);
+
+        for (var i = 0; i < this.compilationEnvironment.code.length; i++) {
+            if (!commandLineHost.isResolved(this.compilationEnvironment.code[i].path)) {
+                var path = this.compilationEnvironment.code[i].path;
+                if (!TypeScript.isSTRFile(path) && !TypeScript.isDSTRFile(path) && !TypeScript.isTSFile(path) && !TypeScript.isDTSFile(path)) {
+                    this.errorReporter.WriteLine("Unknown extension for file: \"" + path + "\". Only .ts and .d.ts extensions are allowed.");
+                }
+                else {
+                    this.errorReporter.WriteLine("Error reading file \"" + path + "\": File not found");
+                }
+            }
+        }
+
+        return ret;
+    }
+    
+    /// Do the actual compilation reading from input files and
+    /// writing to output file(s).
+    public compile(): bool {
+        var compiler: TypeScript.TypeScriptCompiler;
+        
+        var logger = this.compilationSettings.gatherDiagnostics ? <TypeScript.ILogger>new DiagnosticsLogger() : new TypeScript.NullLogger();
+        compiler = new TypeScript.TypeScriptCompiler(
+            this.errorReporter, logger, this.compilationSettings);
+        compiler.setErrorOutput(this.errorReporter);
+
+        compiler.setErrorCallback(
+            (minChar, charLen, message, unitIndex) => {
+                compiler.errorReporter.hasErrors = true;
+                var fname = this.resolvedEnvironment.code[unitIndex].path;
+                var lineCol = { line: -1, col: -1 };
+                compiler.parser.getSourceLineCol(lineCol, minChar);
+                // line is 1-base, col, however, is 0-base. add 1 to the col before printing the message
+                var msg = fname + " (" + lineCol.line + "," + (lineCol.col + 1) + "): " + message;
+                if (this.compilationSettings.errorRecovery) {
+                    this.errorReporter.WriteLine(msg);
+                } else {
+                    throw new SyntaxError(msg);
+                }
+            });
+
+        if (this.compilationSettings.emitComments) {
+            compiler.emitCommentsToOutput();
+        }
+
+        var consumeUnit = (code: TypeScript.SourceUnit, addAsResident: bool) => {
+            try {
+                // if file resolving is disabled, the file's content will not yet be loaded
+
+                if (!this.compilationSettings.resolve) {
+                    code.content = this.ioHost.readFile(code.path);
+                    // If declaration files are going to be emitted, 
+                    // preprocess the file contents and add in referenced files as well
+                    if (this.compilationSettings.generateDeclarationFiles) {
+                        TypeScript.CompilerDiagnostics.assert(code.referencedFiles == null, "With no resolve option, referenced files need to null");
+                        code.referencedFiles = TypeScript.getReferencedFiles(code);
+                    }
+                }
+
+                if (code.content != null) {
+                    if (this.compilationSettings.errorRecovery) {
+                        compiler.parser.setErrorRecovery(this.errorReporter);
+                    }
+
+                    compiler.addUnit(code.content, code.path, addAsResident, code.referencedFiles);
+                }
+            }
+            catch (err) {
+                compiler.errorReporter.hasErrors = true;
+                // This includes syntax errors thrown from error callback if not in recovery mode
+                this.errorReporter.WriteLine(err.message);
+            }
+        }
+
+        for (var iCode = 0 ; iCode < this.resolvedEnvironment.code.length; iCode++) {
+            consumeUnit(this.resolvedEnvironment.code[iCode], false);
+        }
+
+        var emitterIOHost = {
+            createFile: (fileName: string, useUTF8?: bool) => IOUtils.createFileAndFolderStructure(this.ioHost, fileName, useUTF8),
+            directoryExists: this.ioHost.directoryExists,
+            fileExists: this.ioHost.fileExists,
+            resolvePath: this.ioHost.resolvePath
+        };
+
+        try {
+            if (this.compilationSettings.usePull) {
+                compiler.pullTypeCheck();
+            }
+            else {
+                compiler.typeCheck();
+                compiler.emit(emitterIOHost);
+                compiler.emitDeclarations();
+            }
+        } catch (err) {
+            compiler.errorReporter.hasErrors = true;
+            // Catch emitter exceptions
+            if (err.message != "EmitError") {
+                throw err;
+            }
+        }
+
+        return compiler.errorReporter.hasErrors;
+    }
+
+    // Execute the provided inputs
+    public run() {
+        for (var i = 0; i < this.compilationEnvironment.code.length; i++) {
+            var unit = this.compilationEnvironment.code[i];
+            
+            var outputFileName: string = unit.path;
+            if (TypeScript.isTSFile(outputFileName)) {
+                outputFileName = outputFileName.replace(/\.ts$/, ".js");
+            } else if (TypeScript.isSTRFile(outputFileName)) {
+                outputFileName = outputFileName.replace(/\.str$/, ".js");
+            }
+            if (this.ioHost.fileExists(outputFileName)) {
+                var unitRes = this.ioHost.readFile(outputFileName)
+                this.ioHost.run(unitRes, outputFileName);
+            }
+        }
+    }
+
+    /// Begin batch compilation
+    public batchCompile() {
+        TypeScript.CompilerDiagnostics.diagnosticWriter = { Alert: (s: string) => { this.ioHost.printLine(s); } }
+
+        var code: TypeScript.SourceUnit;
+
+        var opts = new OptionsParser(this.ioHost);
+
+        opts.option('out', {
+            usage: 'Concatenate and emit output to single file | Redirect output structure to the directory',
+            type: 'file|directory',
+            set: (str) => {
+                this.compilationSettings.outputOption = str;
+            }
+        });
+
+        opts.option('style', {
+            usage: 'Select style checking options (examples --style requireSemi:off or --style "eqeqeq;bitwise:off")',
+            experimental: true,
+            set: (str) => {
+                this.compilationSettings.setStyleOptions(str);
+            }
+        });
+
+        opts.flag('sourcemap', {
+            usage: 'Generates corresponding .map file',
+            set: () => {
+                this.compilationSettings.mapSourceFiles = true;
+            }
+        });
+
+        opts.flag('fullSourceMapPath', {
+            usage: 'Writes the full path of map file in the generated js file',
+            experimental: true,
+            set: () => {
+                this.compilationSettings.emitFullSourceMapPath = true;
+            }
+        });
+
+        opts.flag('declaration', {
+            usage: 'Generates corresponding .d.ts file',
+            set: () => {
+                this.compilationSettings.generateDeclarationFiles = true;
+            }
+        });
+
+        if (this.ioHost.watchFile) {
+            opts.flag('watch', {
+                usage: 'Watch output files',
+                set: () => {
+                    this.compilationSettings.watch = true;
+                }
+            }, 'w');
+        }
+
+        opts.flag('exec', {
+            usage: 'Execute the script after compilation',
+            set: () => {
+                this.compilationSettings.exec = true;
+            }
+        }, 'e');
+
+        opts.flag('minw', {
+            usage: 'Minimize whitespace',
+            experimental: true,
+            set: () => { this.compilationSettings.minWhitespace = true; }
+        }, 'mw');
+
+        opts.flag('const', {
+            usage: 'Propagate constants to emitted code',
+            experimental: true,
+            set: () => { this.compilationSettings.propagateConstants = true; }
+        });
+
+        opts.flag('errorrecovery', {
+            usage: 'Enable error recovery',
+            experimental: true,
+            set: () => {
+                this.compilationSettings.errorRecovery = true;
+            }
+        }, 'er');
+
+        opts.flag('comments', {
+            usage: 'Emit comments to output',
+            set: () => {
+                this.compilationSettings.emitComments = true;
+            }
+        }, 'c');
+
+        opts.flag('cflow', {
+            usage: 'Control flow',
+            experimental: true,
+            set: () => {
+                this.compilationSettings.controlFlow = true;
+            }
+        });
+
+        opts.flag('cflowp', {
+            usage: 'Print control flow',
+            experimental: true,
+            set: () => {
+                this.compilationSettings.controlFlow = true;
+                this.compilationSettings.printControlFlow = true;
+            }
+        });
+
+        opts.flag('cflowu', {
+            usage: 'Print Use Def control flow',
+            experimental: true,
+            set: () => {
+                this.compilationSettings.controlFlow = true;
+                this.compilationSettings.controlFlowUseDef = true;
+            }
+        });
+
+        opts.flag('noerroronwith', {
+            usage: 'Allow with statements',
+            experimental: true,
+            set: () => {
+                this.compilationSettings.errorOnWith = false;
+            }
+        });
+
+        opts.flag('noresolve', {
+            usage: 'Skip resolution and preprocessing',
+            experimental: true,
+            set: () => {
+                this.compilationSettings.resolve = false;
+                this.compilationSettings.preprocess = false;
+            }
+        });
+
+        opts.flag('debug', {
+            usage: 'Print debug output',
+            experimental: true,
+            set: () => {
+                TypeScript.CompilerDiagnostics.debug = true;
+            }
+        });
+
+        opts.flag('canCallDefinitionSignature', {
+            usage: 'Allows you to call the definition signature of an overload group',
+            experimental: true,
+            set: () => {
+                this.compilationSettings.canCallDefinitionSignature = true;
+            }
+        });
+
+        opts.flag('nooptimizemodules', {
+            usage: 'Do not optimize module codegen',
+            experimental: true,
+            set: () => {
+                TypeScript.optimizeModuleCodeGen = false;
+            }
+        });
+
+        opts.flag('nolib', {
+            usage: 'Do not include a default lib.d.ts with global declarations',
+            set: () => {
+                this.compilationSettings.useDefaultLib = false;
+            }
+        });
+
+
+        opts.flag('inferProperties', {
+            usage: 'Infer class properties from top-level assignments to \'this\'',
+            experimental: true,
+            set: () => {
+                this.compilationSettings.inferPropertiesFromThisAssignment = true;
+            }
+        });
+
+        opts.flag('diagnostics', {
+            usage: 'gather diagnostic info about the compilation process',
+            experimental: true,
+            set: () => {
+                this.compilationSettings.gatherDiagnostics = true;
+            }
+        });
+
+        opts.flag('pull', {
+            usage: 'use "pull model" for typecheck operations',
+            experimental: true,
+            set: () => {
+                this.compilationSettings.usePull = true;
+            }
+        });
+
+
+        opts.option('target', {
+            usage: 'Specify ECMAScript target version: "ES3" (default), or "ES5"',
+            type: 'VER',
+            set: (type) => {
+                type = type.toLowerCase();
+
+                if (type === 'es3') {
+                    this.compilationSettings.codeGenTarget = TypeScript.CodeGenTarget.ES3;
+                } else if (type === 'es5') {
+                }
+                else {
+                    this.errorReporter.WriteLine("ECMAScript target version '" + type + "' not supported.  Using default 'ES3' code generation");
+                }
+            }
+        });
+
+        opts.option('module', {
+            usage: 'Specify module code generation: "commonjs" (default) or "amd"',
+            type: 'kind',
+            set: (type) => {
+                type = type.toLowerCase();
+
+                if (type === 'commonjs' || type === 'node') {
+                    TypeScript.moduleGenTarget = TypeScript.ModuleGenTarget.Synchronous;
+                } else if (type === 'amd') {
+                    TypeScript.moduleGenTarget = TypeScript.ModuleGenTarget.Asynchronous;
+                } else {
+                    this.errorReporter.WriteLine("Module code generation '" + type + "' not supported.  Using default 'commonjs' code generation");
+                }
+            }
+        });
+
+        var printedUsage = false;
+
+        opts.flag('help', {
+            usage: 'Print this message',
+            set: () => {
+                this.printVersion();
+                opts.printUsage();
+                printedUsage = true;
+            }
+        }, 'h');
+
+        opts.flag('useCaseSensitiveFileResolution', {
+            usage: 'Force file resolution to be case sensitive',
+            experimental: true,
+            set: () => {
+                this.compilationSettings.useCaseSensitiveFileResolution = true;
+            }
+        });
+
+        opts.flag('version', {
+            usage: 'Print the compiler\'s version: ' + this.compilerVersion,
+            set: () => {
+                this.printVersion();
+            }
+        }, 'v');
+
+        opts.flag('fidelity', {
+            usage: 'Use the fidelity parser.',
+            experimental: true,
+            set: () => {
+                this.compilationSettings.useFidelity = true;
+            }
+        });
+
+        opts.parse(this.ioHost.arguments);
+        
+        if (this.compilationSettings.useDefaultLib) {
+            var compilerFilePath = this.ioHost.getExecutingFilePath()
+            var binDirPath = this.ioHost.dirName(compilerFilePath);
+            var libStrPath = this.ioHost.resolvePath(binDirPath + "/lib.d.ts");
+            code = new TypeScript.SourceUnit(libStrPath, null);
+            this.compilationEnvironment.code.push(code);
+        }
+
+        for (var i = 0; i < opts.unnamed.length; i++) {
+            code = new TypeScript.SourceUnit(opts.unnamed[i], null);
+            this.compilationEnvironment.code.push(code);
+        }
+
+        // If no source files provided to compiler - print usage information
+        if (this.compilationEnvironment.code.length == (this.compilationSettings.useDefaultLib ? 1 : 0)) {
+            if (!printedUsage && !this.printedVersion) {
+                this.printVersion();
+                opts.printUsage();
+                this.ioHost.quit(1);
+            }
+            return;
+        }
+
+        var sourceFiles: TypeScript.SourceUnit[] = [];
+        if (this.compilationSettings.watch) {
+            // Capture the state before calling resolve
+            sourceFiles = this.compilationEnvironment.code.slice(0);
+        }
+
+        // Resolve file dependencies, if requested
+        this.resolvedEnvironment = this.compilationSettings.resolve ? this.resolve() : this.compilationEnvironment;
+
+        this.compile();
+
+        if (!this.errorReporter.hasErrors) {
+            if (this.compilationSettings.exec) {
+                this.run();
+            }
+        }
+
+        if (this.compilationSettings.watch) {
+            // Watch will cause the program to stick around as long as the files exist
+            this.watchFiles(sourceFiles);
+        }
+        else {  
+            // Exit with the appropriate error code
+            this.ioHost.quit(this.errorReporter.hasErrors ? 1 : 0);
+        }
+    }
+
+    public printVersion() {
+        if (!this.printedVersion) {
+            this.ioHost.printLine("Version " + this.compilerVersion);
+            this.printedVersion = true;
+        }
+    }
+
+    public watchFiles(soruceFiles: TypeScript.SourceUnit[]) {
+        if (!this.ioHost.watchFile) {
+            this.errorReporter.WriteLine("Error: Current host does not support -w[atch] option");
+            return;
+        }
+
+        var resolvedFiles: string[] = []
+        var watchers: { [x: string]: IFileWatcher; } = {};
+
+        var addWatcher = (filename: string) => {
+            if (!watchers[filename]) {
+                var watcher = this.ioHost.watchFile(filename, onWatchedFileChange);
+                watchers[filename] = watcher;
+            }
+            else {
+                TypeScript.CompilerDiagnostics.debugPrint("Cannot watch file, it is already watched.");
+            }
+        };
+
+        var removeWatcher = (filename: string) => {
+            if (watchers[filename]) {
+                watchers[filename].close();
+                delete watchers[filename];
+            }
+            else {
+                TypeScript.CompilerDiagnostics.debugPrint("Cannot stop watching file, it is not being watched.");
+            }
+        };
+
+        var onWatchedFileChange = () => {
+            // Reset the state
+            this.compilationEnvironment.code = soruceFiles;
+
+            // Clean errors for previous compilation
+            this.errorReporter.reset();
+
+            // Resolve file dependencies, if requested
+            this.resolvedEnvironment = this.compilationSettings.resolve ? this.resolve() : this.compilationEnvironment;
+
+            // Check if any new files were added to the environment as a result of the file change
+            var oldFiles = resolvedFiles;
+            var newFiles: string[] = [];
+            this.resolvedEnvironment.code.forEach((sf) => newFiles.push(sf.path));
+            newFiles = newFiles.sort();
+
+            var i = 0, j = 0;
+            while (i < oldFiles.length && j < newFiles.length) {
+
+                var compareResult = oldFiles[i].localeCompare(newFiles[j]);
+                if (compareResult == 0) {
+                    // No change here
+                    i++;
+                    j++;
+                }
+                else if (compareResult < 0) {
+                    // Entry in old list does not exist in the new one, it was removed
+                    removeWatcher(oldFiles[i]);
+                    i++;
+                }
+                else {
+                    // Entry in new list does exist in the new one, it was added
+                    addWatcher(newFiles[j]);
+                    j++;
+                }
+            }
+
+            // All remaining unmatched items in the old list have been removed
+            for (var k = i; k < oldFiles.length; k++) {
+                removeWatcher(oldFiles[k]);
+            }
+
+            // All remaing unmatched items in the new list have been added
+            for (var k = j; k < newFiles.length; k++) {
+                addWatcher(newFiles[k]);
+            }
+
+            // Update the state
+            resolvedFiles = newFiles;;
+
+            // Print header
+            this.ioHost.printLine("");
+            this.ioHost.printLine("Recompiling (" + new Date() + "): ");
+            resolvedFiles.forEach((f) => this.ioHost.printLine("    " + f));
+
+            // Trigger a new compilation
+            this.compile();
+
+            if (!this.errorReporter.hasErrors) {
+                if (this.compilationSettings.exec) {
+                    this.run();
+                }
+            }
+        };
+
+        // Switch to using stdout for all error messages
+        this.ioHost.stderr = this.ioHost.stdout;
+
+        // Initialize the initial list of resolved files, and add watches to them
+        this.resolvedEnvironment.code.forEach((sf) => {
+            resolvedFiles.push(sf.path);
+            addWatcher(sf.path);
+        });
+        resolvedFiles.sort();
+    }
+}
+
+// Start the batch compilation using the current hosts IO
+var batch = new BatchCompiler(IO);
+batch.batchCompile();