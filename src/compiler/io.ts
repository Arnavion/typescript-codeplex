--- conflicted
+++ resolved
@@ -1,521 +1,463 @@
-//
-// Copyright (c) Microsoft Corporation.  All rights reserved.
-// 
-// Licensed under the Apache License, Version 2.0 (the "License");
-// you may not use this file except in compliance with the License.
-// You may obtain a copy of the License at
-//   http://www.apache.org/licenses/LICENSE-2.0
-//
-// Unless required by applicable law or agreed to in writing, software
-// distributed under the License is distributed on an "AS IS" BASIS,
-// WITHOUT WARRANTIES OR CONDITIONS OF ANY KIND, either express or implied.
-// See the License for the specific language governing permissions and
-// limitations under the License.
-//
-
-///<reference path='enumerator.ts' />
-///<reference path='process.ts' />
-///<reference path='core\references.ts' />
-
-<<<<<<< HEAD
-interface IResolvedFile {
-    fileInformation: FileInformation;
-    path: string;
-}
-
-interface IFileWatcher {
-    close(): void;
-}
-
-interface IIO {
-    readFile(path: string, codepage: number): FileInformation;
-    writeFile(path: string, contents: string, writeByteOrderMark: boolean): void;
-    deleteFile(path: string): void;
-    dir(path: string, re?: RegExp, options?: { recursive?: boolean; }): string[];
-    fileExists(path: string): boolean;
-    directoryExists(path: string): boolean;
-    createDirectory(path: string): void;
-    resolvePath(path: string): string;
-    dirName(path: string): string;
-    findFile(rootPath: string, partialFilePath: string): IResolvedFile;
-    print(str: string): void;
-    printLine(str: string): void;
-    arguments: string[];
-    stderr: ITextWriter;
-    stdout: ITextWriter;
-    watchFile(fileName: string, callback: (x:string) => void ): IFileWatcher;
-    run(source: string, fileName: string): void;
-    getExecutingFilePath(): string;
-    quit(exitCode?: number): void;
-}
-
-module IOUtils {
-    // Creates the directory including its parent if not already present
-    function createDirectoryStructure(ioHost: IIO, dirName: string) {
-        if (ioHost.directoryExists(dirName)) {
-            return;
-        }
-=======
-module TypeScript {
->>>>>>> 66c2df0a
-
-    export interface IFindFileResult {
-        fileInformation: FileInformation;
-        path: string;
-    }
-
-    export interface IFileWatcher {
-        close(): void;
-    }
-
-    export interface IIO {
-        readFile(path: string, codepage: number): FileInformation;
-        appendFile(path: string, contents: string): void;
-        writeFile(path: string, contents: string, writeByteOrderMark: boolean): void;
-        deleteFile(path: string): void;
-        dir(path: string, re?: RegExp, options?: { recursive?: boolean; }): string[];
-        fileExists(path: string): boolean;
-        directoryExists(path: string): boolean;
-        createDirectory(path: string): void;
-        resolvePath(path: string): string;
-        dirName(path: string): string;
-        findFile(rootPath: string, partialFilePath: string): IFindFileResult;
-        print(str: string): void;
-        printLine(str: string): void;
-        arguments: string[];
-        stderr: ITextWriter;
-        stdout: ITextWriter;
-        watchFile(fileName: string, callback: (x: string) => void): IFileWatcher;
-        run(source: string, fileName: string): void;
-        getExecutingFilePath(): string;
-        quit(exitCode?: number): void;
-    }
-
-    export module IOUtils {
-        // Creates the directory including its parent if not already present
-        function createDirectoryStructure(ioHost: IIO, dirName: string) {
-            if (ioHost.directoryExists(dirName)) {
-                return;
-            }
-
-            var parentDirectory = ioHost.dirName(dirName);
-            if (parentDirectory != "") {
-                createDirectoryStructure(ioHost, parentDirectory);
-            }
-            ioHost.createDirectory(dirName);
-        }
-
-        // Creates a file including its directory structure if not already present
-        export function writeFileAndFolderStructure(ioHost: IIO, fileName: string, contents: string, writeByteOrderMark: boolean): void {
-            var start = new Date().getTime();
-            var path = ioHost.resolvePath(fileName);
-            TypeScript.ioHostResolvePathTime += new Date().getTime() - start;
-
-            var start = new Date().getTime();
-            var dirName = ioHost.dirName(path);
-            TypeScript.ioHostDirectoryNameTime += new Date().getTime() - start;
-
-            var start = new Date().getTime();
-            createDirectoryStructure(ioHost, dirName);
-            TypeScript.ioHostCreateDirectoryStructureTime += new Date().getTime() - start;
-
-            var start = new Date().getTime();
-            ioHost.writeFile(path, contents, writeByteOrderMark);
-            TypeScript.ioHostWriteFileTime += new Date().getTime() - start;
-        }
-
-        export function throwIOError(message: string, error: Error) {
-            var errorMessage = message;
-            if (error && error.message) {
-                errorMessage += (" " + error.message);
-            }
-            throw new Error(errorMessage);
-        }
-
-        export function combine(prefix: string, suffix: string): string {
-            return prefix + "/" + suffix;
-        }
-
-<<<<<<< HEAD
-        return {
-            readFile: function (path: string, codepage: number): FileInformation {
-                return Environment.readFile(path, codepage);
-            },
-
-            writeFile: function (path: string, contents: string, writeByteOrderMark: boolean) {
-                Environment.writeFile(path, contents, writeByteOrderMark);
-            },
-=======
-        export class BufferedTextWriter implements ITextWriter {
-            public buffer = "";
-            // Inner writer does not need a WriteLine method, since the BufferedTextWriter wraps it itself
-            constructor(public writer: { Write: (str: string) => void; Close: () => void; }, public capacity = 1024) { }
-            Write(str: string) {
-                this.buffer += str;
-                if (this.buffer.length >= this.capacity) {
-                    this.writer.Write(this.buffer);
-                    this.buffer = "";
-                }
-            }
-            WriteLine(str: string) {
-                this.Write(str + '\r\n');
-            }
-            Close() {
-                this.writer.Write(this.buffer);
-                this.writer.Close();
-                this.buffer = null;
-            }
-        }
-    }
->>>>>>> 66c2df0a
-
-    export var IO = (function () {
-
-        // Create an IO object for use inside WindowsScriptHost hosts
-        // Depends on WSCript and FileSystemObject
-        function getWindowsScriptHostIO(): IIO {
-            var fso = new ActiveXObject("Scripting.FileSystemObject");
-            var streamObjectPool: any[] = [];
-
-            function getStreamObject(): any {
-                if (streamObjectPool.length > 0) {
-                    return streamObjectPool.pop();
-                } else {
-                    return new ActiveXObject("ADODB.Stream");
-                }
-            }
-
-            function releaseStreamObject(obj: any) {
-                streamObjectPool.push(obj);
-            }
-
-            var args: any[] = [];
-            for (var i = 0; i < WScript.Arguments.length; i++) {
-                args[i] = WScript.Arguments.Item(i);
-            }
-
-            return {
-                appendFile: function (path: string, content: string) {
-                    var txtFile = fso.OpenTextFile(path, 8 /* append */, true /* create if file doesn't exist */);
-                    txtFile.Write(content);
-                    txtFile.Close();
-                },
-                readFile: function (path: string, codepage: number): FileInformation {
-                    return Environment.readFile(path, codepage);
-                },
-
-                writeFile: function (path: string, contents: string, writeByteOrderMark: boolean) {
-                    Environment.writeFile(path, contents, writeByteOrderMark);
-                },
-
-                fileExists: function (path: string): boolean {
-                    return fso.FileExists(path);
-                },
-
-                resolvePath: function (path: string): string {
-                    return fso.GetAbsolutePathName(path);
-                },
-
-                dirName: function (path: string): string {
-                    return fso.GetParentFolderName(path);
-                },
-
-                findFile: function (rootPath: string, partialFilePath: string): IFindFileResult {
-                    var path = fso.GetAbsolutePathName(rootPath) + "/" + partialFilePath;
-
-                    while (true) {
-                        if (fso.FileExists(path)) {
-                            return { fileInformation: this.readFile(path), path: path };
-                        }
-                        else {
-                            rootPath = fso.GetParentFolderName(fso.GetAbsolutePathName(rootPath));
-
-                            if (rootPath == "") {
-                                return null;
-                            }
-                            else {
-                                path = fso.BuildPath(rootPath, partialFilePath);
-                            }
-                        }
-                    }
-                },
-
-                deleteFile: function (path: string): void {
-                    try {
-                        if (fso.FileExists(path)) {
-                            fso.DeleteFile(path, true); // true: delete read-only files
-                        }
-                    } catch (e) {
-                        IOUtils.throwIOError(TypeScript.getDiagnosticMessage(TypeScript.DiagnosticCode.Could_not_delete_file_0, [path]), e);
-                    }
-                },
-
-                directoryExists: function (path) {
-                    return <boolean>fso.FolderExists(path);
-                },
-
-                createDirectory: function (path) {
-                    try {
-                        if (!this.directoryExists(path)) {
-                            fso.CreateFolder(path);
-                        }
-                    } catch (e) {
-                        IOUtils.throwIOError(TypeScript.getDiagnosticMessage(TypeScript.DiagnosticCode.Could_not_create_directory_0, [path]), e);
-                    }
-                },
-
-                dir: function (path, spec?, options?) {
-                    options = options || <{ recursive?: boolean; }>{};
-                    function filesInFolder(folder: any, root: string): string[] {
-                        var paths: string[] = [];
-                        var fc: Enumerator;
-
-                        if (options.recursive) {
-                            fc = new Enumerator(folder.subfolders);
-
-                            for (; !fc.atEnd(); fc.moveNext()) {
-                                paths = paths.concat(filesInFolder(fc.item(), root + "/" + fc.item().Name));
-                            }
-                        }
-
-                        fc = new Enumerator(folder.files);
-
-                        for (; !fc.atEnd(); fc.moveNext()) {
-                            if (!spec || fc.item().Name.match(spec)) {
-                                paths.push(root + "/" + fc.item().Name);
-                            }
-                        }
-
-                        return paths;
-                    }
-
-                    var folder = fso.GetFolder(path);
-                    var paths: string[] = [];
-
-                    return filesInFolder(folder, path);
-                },
-
-                print: function (str) {
-                    WScript.StdOut.Write(str);
-                },
-
-                printLine: function (str) {
-                    WScript.Echo(str);
-                },
-
-                arguments: <string[]>args,
-                stderr: WScript.StdErr,
-                stdout: WScript.StdOut,
-                watchFile: null,
-                run: function (source, fileName) {
-                    try {
-                        eval(source);
-                    } catch (e) {
-                        IOUtils.throwIOError(TypeScript.getDiagnosticMessage(TypeScript.DiagnosticCode.Error_while_executing_file_0, [fileName]), e);
-                    }
-                },
-                getExecutingFilePath: function () {
-                    return WScript.ScriptFullName;
-                },
-                quit: function (exitCode: number = 0) {
-                    try {
-                        WScript.Quit(exitCode);
-                    } catch (e) {
-                    }
-                }
-            };
-
-<<<<<<< HEAD
-        return {
-            readFile: function (file: string, codepage: number): FileInformation {
-                return Environment.readFile(file, codepage);
-            },
-=======
-        };
->>>>>>> 66c2df0a
-
-        // Create an IO object for use inside Node.js hosts
-        // Depends on 'fs' and 'path' modules
-        function getNodeIO(): IIO {
-
-            var _fs = require('fs');
-            var _path = require('path');
-            var _module = require('module');
-
-            return {
-                appendFile: function (path: string, content: string) {
-                    _fs.appendFileSync(path, content);
-                },
-                readFile: function (file: string, codepage: number): FileInformation {
-                    return Environment.readFile(file, codepage);
-                },
-
-                writeFile: function (path: string, contents: string, writeByteOrderMark: boolean) {
-                    Environment.writeFile(path, contents, writeByteOrderMark);
-                },
-
-                deleteFile: function (path) {
-                    try {
-                        _fs.unlinkSync(path);
-                    } catch (e) {
-                        IOUtils.throwIOError(TypeScript.getDiagnosticMessage(TypeScript.DiagnosticCode.Could_not_delete_file_0, [path]), e);
-                    }
-                },
-                fileExists: function (path: string): boolean {
-                    return _fs.existsSync(path);
-                },
-
-                dir: function dir(path, spec?, options?) {
-                    options = options || <{ recursive?: boolean; }>{};
-
-                    function filesInFolder(folder: string): string[] {
-                        var paths: string[] = [];
-
-                        try {
-                            var files = _fs.readdirSync(folder);
-                            for (var i = 0; i < files.length; i++) {
-                                var stat = _fs.statSync(folder + "/" + files[i]);
-                                if (options.recursive && stat.isDirectory()) {
-                                    paths = paths.concat(filesInFolder(folder + "/" + files[i]));
-                                } else if (stat.isFile() && (!spec || files[i].match(spec))) {
-                                    paths.push(folder + "/" + files[i]);
-                                }
-                            }
-                        } catch (err) {
-                            /*
-                            *   Skip folders that are inaccessible
-                            */
-                        }
-
-                        return paths;
-                    }
-
-                    return filesInFolder(path);
-                },
-                createDirectory: function (path: string): void {
-                    try {
-                        if (!this.directoryExists(path)) {
-                            _fs.mkdirSync(path);
-                        }
-                    } catch (e) {
-                        IOUtils.throwIOError(TypeScript.getDiagnosticMessage(TypeScript.DiagnosticCode.Could_not_create_directory_0, [path]), e);
-                    }
-                },
-
-                directoryExists: function (path: string): boolean {
-                    return _fs.existsSync(path) && _fs.statSync(path).isDirectory();
-                },
-                resolvePath: function (path: string): string {
-                    return _path.resolve(path);
-                },
-                dirName: function (path: string): string {
-                    var dirPath = _path.dirname(path);
-
-                    // Node will just continue to repeat the root path, rather than return null
-                    if (dirPath === path) {
-                        dirPath = null;
-                    }
-
-                    return dirPath;
-                },
-                findFile: function (rootPath: string, partialFilePath: string): IFindFileResult {
-                    var path = rootPath + "/" + partialFilePath;
-
-                    while (true) {
-                        if (_fs.existsSync(path)) {
-                            return { fileInformation: this.readFile(path), path: path };
-                        }
-                        else {
-                            var parentPath = _path.resolve(rootPath, "..");
-
-                            // Node will just continue to repeat the root path, rather than return null
-                            if (rootPath === parentPath) {
-                                return null;
-                            }
-                            else {
-                                rootPath = parentPath;
-                                path = _path.resolve(rootPath, partialFilePath);
-                            }
-                        }
-                    }
-                },
-                print: function (str) { process.stdout.write(str); },
-                printLine: function (str) { process.stdout.write(str + '\n') },
-                arguments: process.argv.slice(2),
-                stderr: {
-                    Write: function (str) { process.stderr.write(str); },
-                    WriteLine: function (str) { process.stderr.write(str + '\n'); },
-                    Close: function () { }
-                },
-                stdout: {
-                    Write: function (str) { process.stdout.write(str); },
-                    WriteLine: function (str) { process.stdout.write(str + '\n'); },
-                    Close: function () { }
-                },
-                watchFile: function (fileName: string, callback: (x: string) => void): IFileWatcher {
-                    var firstRun = true;
-                    var processingChange = false;
-
-                    var fileChanged: any = function (curr: any, prev: any) {
-                        if (!firstRun) {
-                            if (curr.mtime < prev.mtime) {
-                                return;
-                            }
-
-                            _fs.unwatchFile(fileName, fileChanged);
-                            if (!processingChange) {
-                                processingChange = true;
-                                callback(fileName);
-                                setTimeout(function () { processingChange = false; }, 100);
-                            }
-                        }
-                        firstRun = false;
-                        _fs.watchFile(fileName, { persistent: true, interval: 500 }, fileChanged);
-                    };
-
-                    fileChanged();
-                    return {
-                        fileName: fileName,
-                        close: function () {
-                            _fs.unwatchFile(fileName, fileChanged);
-                        }
-                    };
-                },
-                run: function (source, fileName) {
-                    require.main.fileName = fileName;
-                    require.main.paths = _module._nodeModulePaths(_path.dirname(_fs.realpathSync(fileName)));
-                    require.main._compile(source, fileName);
-                },
-                getExecutingFilePath: function () {
-                    return process.mainModule.filename;
-                },
-                quit: function (code?: number) {
-                    var stderrFlushed = process.stderr.write('');
-                    var stdoutFlushed = process.stdout.write('');
-                    process.stderr.on('drain', function () {
-                        stderrFlushed = true;
-                        if (stdoutFlushed) {
-                            process.exit(code);
-                        }
-                    });
-                    process.stdout.on('drain', function () {
-                        stdoutFlushed = true;
-                        if (stderrFlushed) {
-                            process.exit(code);
-                        }
-                    });
-                    setTimeout(function () {
-                        process.exit(code);
-                    }, 5);
-                }
-            }
-    };
-
-        if (typeof WScript !== "undefined" && typeof ActiveXObject === "function")
-            return getWindowsScriptHostIO();
-        else if (typeof module !== 'undefined' && module.exports)
-            return getNodeIO();
-        else
-            return null; // Unsupported host
-    })();
+//
+// Copyright (c) Microsoft Corporation.  All rights reserved.
+// 
+// Licensed under the Apache License, Version 2.0 (the "License");
+// you may not use this file except in compliance with the License.
+// You may obtain a copy of the License at
+//   http://www.apache.org/licenses/LICENSE-2.0
+//
+// Unless required by applicable law or agreed to in writing, software
+// distributed under the License is distributed on an "AS IS" BASIS,
+// WITHOUT WARRANTIES OR CONDITIONS OF ANY KIND, either express or implied.
+// See the License for the specific language governing permissions and
+// limitations under the License.
+//
+
+///<reference path='enumerator.ts' />
+///<reference path='process.ts' />
+///<reference path='core\references.ts' />
+
+module TypeScript {
+
+    export interface IFindFileResult {
+        fileInformation: FileInformation;
+        path: string;
+    }
+
+    export interface IFileWatcher {
+        close(): void;
+    }
+
+    export interface IIO {
+        readFile(path: string, codepage: number): FileInformation;
+        appendFile(path: string, contents: string): void;
+        writeFile(path: string, contents: string, writeByteOrderMark: boolean): void;
+        deleteFile(path: string): void;
+        dir(path: string, re?: RegExp, options?: { recursive?: boolean; }): string[];
+        fileExists(path: string): boolean;
+        directoryExists(path: string): boolean;
+        createDirectory(path: string): void;
+        resolvePath(path: string): string;
+        dirName(path: string): string;
+        findFile(rootPath: string, partialFilePath: string): IFindFileResult;
+        print(str: string): void;
+        printLine(str: string): void;
+        arguments: string[];
+        stderr: ITextWriter;
+        stdout: ITextWriter;
+        watchFile(fileName: string, callback: (x: string) => void): IFileWatcher;
+        run(source: string, fileName: string): void;
+        getExecutingFilePath(): string;
+        quit(exitCode?: number): void;
+    }
+
+    export module IOUtils {
+        // Creates the directory including its parent if not already present
+        function createDirectoryStructure(ioHost: IIO, dirName: string) {
+            if (ioHost.directoryExists(dirName)) {
+                return;
+            }
+
+            var parentDirectory = ioHost.dirName(dirName);
+            if (parentDirectory != "") {
+                createDirectoryStructure(ioHost, parentDirectory);
+            }
+            ioHost.createDirectory(dirName);
+        }
+
+        // Creates a file including its directory structure if not already present
+        export function writeFileAndFolderStructure(ioHost: IIO, fileName: string, contents: string, writeByteOrderMark: boolean): void {
+            var start = new Date().getTime();
+            var path = ioHost.resolvePath(fileName);
+            TypeScript.ioHostResolvePathTime += new Date().getTime() - start;
+
+            var start = new Date().getTime();
+            var dirName = ioHost.dirName(path);
+            TypeScript.ioHostDirectoryNameTime += new Date().getTime() - start;
+
+            var start = new Date().getTime();
+            createDirectoryStructure(ioHost, dirName);
+            TypeScript.ioHostCreateDirectoryStructureTime += new Date().getTime() - start;
+
+            var start = new Date().getTime();
+            ioHost.writeFile(path, contents, writeByteOrderMark);
+            TypeScript.ioHostWriteFileTime += new Date().getTime() - start;
+        }
+
+        export function throwIOError(message: string, error: Error) {
+            var errorMessage = message;
+            if (error && error.message) {
+                errorMessage += (" " + error.message);
+            }
+            throw new Error(errorMessage);
+        }
+
+        export function combine(prefix: string, suffix: string): string {
+            return prefix + "/" + suffix;
+        }
+
+        export class BufferedTextWriter implements ITextWriter {
+            public buffer = "";
+            // Inner writer does not need a WriteLine method, since the BufferedTextWriter wraps it itself
+            constructor(public writer: { Write: (str: string) => void; Close: () => void; }, public capacity = 1024) { }
+            Write(str: string) {
+                this.buffer += str;
+                if (this.buffer.length >= this.capacity) {
+                    this.writer.Write(this.buffer);
+                    this.buffer = "";
+                }
+            }
+            WriteLine(str: string) {
+                this.Write(str + '\r\n');
+            }
+            Close() {
+                this.writer.Write(this.buffer);
+                this.writer.Close();
+                this.buffer = null;
+            }
+        }
+    }
+
+    export var IO = (function () {
+
+        // Create an IO object for use inside WindowsScriptHost hosts
+        // Depends on WSCript and FileSystemObject
+        function getWindowsScriptHostIO(): IIO {
+            var fso = new ActiveXObject("Scripting.FileSystemObject");
+            var streamObjectPool: any[] = [];
+
+            function getStreamObject(): any {
+                if (streamObjectPool.length > 0) {
+                    return streamObjectPool.pop();
+                } else {
+                    return new ActiveXObject("ADODB.Stream");
+                }
+            }
+
+            function releaseStreamObject(obj: any) {
+                streamObjectPool.push(obj);
+            }
+
+            var args: any[] = [];
+            for (var i = 0; i < WScript.Arguments.length; i++) {
+                args[i] = WScript.Arguments.Item(i);
+            }
+
+            return {
+                appendFile: function (path: string, content: string) {
+                    var txtFile = fso.OpenTextFile(path, 8 /* append */, true /* create if file doesn't exist */);
+                    txtFile.Write(content);
+                    txtFile.Close();
+                },
+                readFile: function (path: string, codepage: number): FileInformation {
+                    return Environment.readFile(path, codepage);
+                },
+
+                writeFile: function (path: string, contents: string, writeByteOrderMark: boolean) {
+                    Environment.writeFile(path, contents, writeByteOrderMark);
+                },
+
+                fileExists: function (path: string): boolean {
+                    return fso.FileExists(path);
+                },
+
+                resolvePath: function (path: string): string {
+                    return fso.GetAbsolutePathName(path);
+                },
+
+                dirName: function (path: string): string {
+                    return fso.GetParentFolderName(path);
+                },
+
+                findFile: function (rootPath: string, partialFilePath: string): IFindFileResult {
+                    var path = fso.GetAbsolutePathName(rootPath) + "/" + partialFilePath;
+
+                    while (true) {
+                        if (fso.FileExists(path)) {
+                            return { fileInformation: this.readFile(path), path: path };
+                        }
+                        else {
+                            rootPath = fso.GetParentFolderName(fso.GetAbsolutePathName(rootPath));
+
+                            if (rootPath == "") {
+                                return null;
+                            }
+                            else {
+                                path = fso.BuildPath(rootPath, partialFilePath);
+                            }
+                        }
+                    }
+                },
+
+                deleteFile: function (path: string): void {
+                    try {
+                        if (fso.FileExists(path)) {
+                            fso.DeleteFile(path, true); // true: delete read-only files
+                        }
+                    } catch (e) {
+                        IOUtils.throwIOError(TypeScript.getDiagnosticMessage(TypeScript.DiagnosticCode.Could_not_delete_file_0, [path]), e);
+                    }
+                },
+
+                directoryExists: function (path) {
+                    return <boolean>fso.FolderExists(path);
+                },
+
+                createDirectory: function (path) {
+                    try {
+                        if (!this.directoryExists(path)) {
+                            fso.CreateFolder(path);
+                        }
+                    } catch (e) {
+                        IOUtils.throwIOError(TypeScript.getDiagnosticMessage(TypeScript.DiagnosticCode.Could_not_create_directory_0, [path]), e);
+                    }
+                },
+
+                dir: function (path, spec?, options?) {
+                    options = options || <{ recursive?: boolean; }>{};
+                    function filesInFolder(folder: any, root: string): string[] {
+                        var paths: string[] = [];
+                        var fc: Enumerator;
+
+                        if (options.recursive) {
+                            fc = new Enumerator(folder.subfolders);
+
+                            for (; !fc.atEnd(); fc.moveNext()) {
+                                paths = paths.concat(filesInFolder(fc.item(), root + "/" + fc.item().Name));
+                            }
+                        }
+
+                        fc = new Enumerator(folder.files);
+
+                        for (; !fc.atEnd(); fc.moveNext()) {
+                            if (!spec || fc.item().Name.match(spec)) {
+                                paths.push(root + "/" + fc.item().Name);
+                            }
+                        }
+
+                        return paths;
+                    }
+
+                    var folder = fso.GetFolder(path);
+                    var paths: string[] = [];
+
+                    return filesInFolder(folder, path);
+                },
+
+                print: function (str) {
+                    WScript.StdOut.Write(str);
+                },
+
+                printLine: function (str) {
+                    WScript.Echo(str);
+                },
+
+                arguments: <string[]>args,
+                stderr: WScript.StdErr,
+                stdout: WScript.StdOut,
+                watchFile: null,
+                run: function (source, fileName) {
+                    try {
+                        eval(source);
+                    } catch (e) {
+                        IOUtils.throwIOError(TypeScript.getDiagnosticMessage(TypeScript.DiagnosticCode.Error_while_executing_file_0, [fileName]), e);
+                    }
+                },
+                getExecutingFilePath: function () {
+                    return WScript.ScriptFullName;
+                },
+                quit: function (exitCode: number = 0) {
+                    try {
+                        WScript.Quit(exitCode);
+                    } catch (e) {
+                    }
+                }
+            };
+
+        };
+
+        // Create an IO object for use inside Node.js hosts
+        // Depends on 'fs' and 'path' modules
+        function getNodeIO(): IIO {
+
+            var _fs = require('fs');
+            var _path = require('path');
+            var _module = require('module');
+
+            return {
+                appendFile: function (path: string, content: string) {
+                    _fs.appendFileSync(path, content);
+                },
+                readFile: function (file: string, codepage: number): FileInformation {
+                    return Environment.readFile(file, codepage);
+                },
+
+                writeFile: function (path: string, contents: string, writeByteOrderMark: boolean) {
+                    Environment.writeFile(path, contents, writeByteOrderMark);
+                },
+
+                deleteFile: function (path) {
+                    try {
+                        _fs.unlinkSync(path);
+                    } catch (e) {
+                        IOUtils.throwIOError(TypeScript.getDiagnosticMessage(TypeScript.DiagnosticCode.Could_not_delete_file_0, [path]), e);
+                    }
+                },
+                fileExists: function (path: string): boolean {
+                    return _fs.existsSync(path);
+                },
+
+                dir: function dir(path, spec?, options?) {
+                    options = options || <{ recursive?: boolean; }>{};
+
+                    function filesInFolder(folder: string): string[] {
+                        var paths: string[] = [];
+
+                        try {
+                            var files = _fs.readdirSync(folder);
+                            for (var i = 0; i < files.length; i++) {
+                                var stat = _fs.statSync(folder + "/" + files[i]);
+                                if (options.recursive && stat.isDirectory()) {
+                                    paths = paths.concat(filesInFolder(folder + "/" + files[i]));
+                                } else if (stat.isFile() && (!spec || files[i].match(spec))) {
+                                    paths.push(folder + "/" + files[i]);
+                                }
+                            }
+                        } catch (err) {
+                            /*
+                            *   Skip folders that are inaccessible
+                            */
+                        }
+
+                        return paths;
+                    }
+
+                    return filesInFolder(path);
+                },
+                createDirectory: function (path: string): void {
+                    try {
+                        if (!this.directoryExists(path)) {
+                            _fs.mkdirSync(path);
+                        }
+                    } catch (e) {
+                        IOUtils.throwIOError(TypeScript.getDiagnosticMessage(TypeScript.DiagnosticCode.Could_not_create_directory_0, [path]), e);
+                    }
+                },
+
+                directoryExists: function (path: string): boolean {
+                    return _fs.existsSync(path) && _fs.statSync(path).isDirectory();
+                },
+                resolvePath: function (path: string): string {
+                    return _path.resolve(path);
+                },
+                dirName: function (path: string): string {
+                    var dirPath = _path.dirname(path);
+
+                    // Node will just continue to repeat the root path, rather than return null
+                    if (dirPath === path) {
+                        dirPath = null;
+                    }
+
+                    return dirPath;
+                },
+                findFile: function (rootPath: string, partialFilePath: string): IFindFileResult {
+                    var path = rootPath + "/" + partialFilePath;
+
+                    while (true) {
+                        if (_fs.existsSync(path)) {
+                            return { fileInformation: this.readFile(path), path: path };
+                        }
+                        else {
+                            var parentPath = _path.resolve(rootPath, "..");
+
+                            // Node will just continue to repeat the root path, rather than return null
+                            if (rootPath === parentPath) {
+                                return null;
+                            }
+                            else {
+                                rootPath = parentPath;
+                                path = _path.resolve(rootPath, partialFilePath);
+                            }
+                        }
+                    }
+                },
+                print: function (str) { process.stdout.write(str); },
+                printLine: function (str) { process.stdout.write(str + '\n') },
+                arguments: process.argv.slice(2),
+                stderr: {
+                    Write: function (str) { process.stderr.write(str); },
+                    WriteLine: function (str) { process.stderr.write(str + '\n'); },
+                    Close: function () { }
+                },
+                stdout: {
+                    Write: function (str) { process.stdout.write(str); },
+                    WriteLine: function (str) { process.stdout.write(str + '\n'); },
+                    Close: function () { }
+                },
+                watchFile: function (fileName: string, callback: (x: string) => void): IFileWatcher {
+                    var firstRun = true;
+                    var processingChange = false;
+
+                    var fileChanged: any = function (curr: any, prev: any) {
+                        if (!firstRun) {
+                            if (curr.mtime < prev.mtime) {
+                                return;
+                            }
+
+                            _fs.unwatchFile(fileName, fileChanged);
+                            if (!processingChange) {
+                                processingChange = true;
+                                callback(fileName);
+                                setTimeout(function () { processingChange = false; }, 100);
+                            }
+                        }
+                        firstRun = false;
+                        _fs.watchFile(fileName, { persistent: true, interval: 500 }, fileChanged);
+                    };
+
+                    fileChanged();
+                    return {
+                        fileName: fileName,
+                        close: function () {
+                            _fs.unwatchFile(fileName, fileChanged);
+                        }
+                    };
+                },
+                run: function (source, fileName) {
+                    require.main.fileName = fileName;
+                    require.main.paths = _module._nodeModulePaths(_path.dirname(_fs.realpathSync(fileName)));
+                    require.main._compile(source, fileName);
+                },
+                getExecutingFilePath: function () {
+                    return process.mainModule.filename;
+                },
+                quit: function (code?: number) {
+                    var stderrFlushed = process.stderr.write('');
+                    var stdoutFlushed = process.stdout.write('');
+                    process.stderr.on('drain', function () {
+                        stderrFlushed = true;
+                        if (stdoutFlushed) {
+                            process.exit(code);
+                        }
+                    });
+                    process.stdout.on('drain', function () {
+                        stdoutFlushed = true;
+                        if (stderrFlushed) {
+                            process.exit(code);
+                        }
+                    });
+                    setTimeout(function () {
+                        process.exit(code);
+                    }, 5);
+                }
+            }
+    };
+
+        if (typeof WScript !== "undefined" && typeof ActiveXObject === "function")
+            return getWindowsScriptHostIO();
+        else if (typeof module !== 'undefined' && module.exports)
+            return getNodeIO();
+        else
+            return null; // Unsupported host
+    })();
 }