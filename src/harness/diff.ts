--- conflicted
+++ resolved
@@ -1,863 +1,859 @@
-//
-// Copyright (c) Microsoft Corporation.  All rights reserved.
-// 
-// Licensed under the Apache License, Version 2.0 (the "License");
-// you may not use this file except in compliance with the License.
-// You may obtain a copy of the License at
-//   http://www.apache.org/licenses/LICENSE-2.0
-//
-// Unless required by applicable law or agreed to in writing, software
-// distributed under the License is distributed on an "AS IS" BASIS,
-// WITHOUT WARRANTIES OR CONDITIONS OF ANY KIND, either express or implied.
-// See the License for the specific language governing permissions and
-// limitations under the License.
-//
-
-/// <reference path='..\compiler\core\environment.ts' />
-/// <reference path='..\services\es5compat.ts' />
-
-module Diff {
-    /**
-     * Enum indicating what happened to a Segment of text analyzed in a diff.
-     */
-    export enum SegmentType {
-        Unchanged,
-        Added,
-        Removed,
-        MovedFrom,
-        MovedTo
-    }
-
-    export enum UnicodeCategory {
-        SpaceSeparator,
-        LowercaseLetter
-    }
-
-    /**
-     * Data structure representing a distinct portion of a body of text passed
-     * to the diff algorithm. Identifies the content and what happened to it between
-     * the old and new states of the string diff'd.
-     */
-    export class Segment {
-        constructor(public content = '', public type = SegmentType.Unchanged) { }
-    }
-
-    /**
-     * Data structure identifying what happened to a portion of a string passed
-     * to the diff algorithm. Identifies the index and length in the parent text,
-     * and what happened to it between the old and new states of the string diff'd.
-     */
-    export class Region {
-        constructor(public index: number, public length: number, public type: SegmentType) { }
-    }
-
-    /**
-     * Represents any subset of the file content. Files are split into
-     * Chunks for the algorithm to associate.
-     */
-    export class Chunk {
-        public hashCode: string;
-        public matchingIndex: number;
-        public innerDiff: InnerDiff;
-
-        constructor(public content: string, public delimiterContent: string) {
-            this.hashCode = "~!!" + content; // this will get used as an indexer later, don't want to overwrite useful properties
-            this.matchingIndex = -1;
-            this.innerDiff = null;
-        }
-
-        public mergedContent() {
-            return this.content + this.delimiterContent;
-        }
-
-        public equals(otherChunk: Chunk): boolean {
-            TypeScript.CompilerDiagnostics.assert(otherChunk !== null, "otherChunk is null");
-
-            if (this.hashCode != otherChunk.hashCode) return false;
-            return this.content === otherChunk.content;
-        }
-
-        static isDelimiter(c: string, delimiters: string[]): boolean {
-            return delimiters.indexOf(c) >= 0;
-        }
-
-        /**
-         * Split a string and return an array of chunks. Chunks are broken on the delimiter
-         * to non-delimiter boundary, with delimiters excluded.
-         * @param content String to parse.
-         * @param delimiters Delimiter characters.
-         */
-        static Split(content: string, delimiters: string[]): Chunk[] {
-            var set: Chunk[] = [];
-
-            var currentIndex: number, currentLength: number;
-            var index = 0;
-            var length = content.length;
-            var delimiterCount = 0;
-            while (index < length) {
-                currentIndex = index;
-                currentLength = 0;
-
-                //...read until we hit a delimiter
-                while (index < length && !Chunk.isDelimiter(content.substr(index, 1), delimiters)) {
-                    currentLength++;
-                    index++;
-                }
-
-                //...then, read until we get to the last one
-                delimiterCount = 0;
-                while (index < length && Chunk.isDelimiter(content.substr(index, 1), delimiters)) {
-                    currentLength++;
-                    index++;
-                    delimiterCount++;
-                }
-
-                //...add the new Section to the set
-                set.push(new Chunk(content.substr(currentIndex, currentLength - delimiterCount), content.substr(currentIndex + currentLength - delimiterCount, delimiterCount)));
-            }
-
-            return set;
-        }
-
-        /**
-         * Split a string and return an array of chunks. Chunks are broken on the delimiter/non-delimiter
-         * boundaries, so each contains non-delimiters or delimiters.
-         * @param content String to parse.
-         * @param delimiters Delimiter characters.
-         */
-        static SplitSeparateDelimiters(content: string, delimiters: string[]): Chunk[] {
-            if (content === null || content.length === 0) return [];
-            var set: Chunk[] = [];
-            var wantDelimiter = Chunk.isDelimiter(content[0], delimiters);
-
-            var currentIndex: number, currentLength: number;
-            var index = 0;
-            var length = content.length;
-            while (index < length) {
-                currentIndex = index;
-                currentLength = 0;
-
-                //...read until we hit a delimiter boundary
-                while (index < length && wantDelimiter === Chunk.isDelimiter(content[index], delimiters)) {
-                    currentLength++;
-                    index++;
-                }
-
-                //...now we're looking for the opposite character type
-                wantDelimiter = !wantDelimiter;
-
-                //...add the new Section to the set
-                set.push(new Chunk(content.substr(currentIndex, currentLength), ''));
-            }
-
-            return set;
-        }
-
-        static SplitInner(content: string): Chunk[] {
-            //return SplitSeparateDelimiters(content, new char[] { ' ', '\t', '=', ':', ';', ',', '\r', '\n' });
-            return Chunk.SplitCategory(content);
-        }
-
-        /**
-         * Split method which breaks each chunk on Unicode character
-         * category boundaries. It uses some modifications to the raw
-         * Unicode categories to cluster logical parts of lines more
-         * effectively.
-         * @param content String to Split.
-         */
-        static SplitCategory(content: string): Chunk[] {
-            if (content === null || content.length === 0) return [];
-
-            var set: Chunk[] = [];
-            var categoryToMatch = Chunk.GetCategory(content[0]);
-
-            var currentIndex: number, currentLength: number;
-            var index = 0;
-            var length = content.length;
-            while (index < length) {
-                //...start with a length 1 string at this index
-                currentIndex = index;
-                currentLength = 1;
-                index++;
-
-                //...read until we hit a boundary
-                while (index < length && Chunk.CategoryMatches(Chunk.GetCategory(content[index]), categoryToMatch)) {
-                    currentLength++;
-                    index++;
-                }
-
-                //...swap what we're looking for
-                if (index < length) categoryToMatch = Chunk.GetCategory(content[index]);
-
-                //...add the new Section to the set
-                set.push(new Chunk(content.substr(currentIndex, currentLength), ''));
-            }
-
-            return set;
-        }
-
-        static CategoryMatches(left: UnicodeCategory, right: UnicodeCategory): boolean {
-            // Spacing never matches. This causes each space to be broken up
-            if (left === UnicodeCategory.SpaceSeparator || right === UnicodeCategory.SpaceSeparator) return false;
-
-            return left === right;
-        }
-
-        /**
-         * Similar to Char.GetUnicodeCategory, but lumps a few together for better
-         * breakdowns. (Upper and lower case characters, for example). Returns the UnicodeCategory of the char (with some modifications).
-         * @param c Char to classify.
-         */
-        static GetCategory(c: string): UnicodeCategory {
-            if (c === ' ' || c === '\r' || c === '\n' || c === '\t') {
-                return UnicodeCategory.SpaceSeparator;
-            } else {
-                return UnicodeCategory.LowercaseLetter;
-            }
-        }
-
-        static SplitEveryChar(content: string): Chunk[] {
-            var set: Chunk[] = [];
-            for (var i = 0; i < content.length; ++i) {
-                set.push(new Chunk(content[i], ''));
-            }
-
-            return set;
-        }
-
-        public toString(): string {
-            // return this.MatchingIndex.ToString("0000") + "  " + Content;
-            return 'NYI?';
-        }
-    }
-
-    class UniquenessEntry {
-        public MatchCount: number;
-
-        constructor(public index: number, public content: string) {
-            this.MatchCount = 1;
-        }
-
-        public equals(other: UniquenessEntry) {
-            return this.content === other.content;
-        }
-
-        public Increment() {
-            this.MatchCount++;
-        }
-    }
-
-    class SegmentBuilder {
-        private segmentSet: Segment[];
-        private currentContent: string;
-        private currentType: SegmentType;
-        private segmentExists: boolean;
-
-        constructor() {
-            this.segmentSet = [];
-        }
-
-        public AddSegment(content: string, type: SegmentType) {
-            // Check the new chunk to add against the current segment we're holding...
-            if (this.segmentExists && this.currentType === type) {
-                //...if the type is the same, lump them together
-                this.currentContent += content;
-            }
-            else {
-                //...if the type is different...
-
-                //...add the current segment (if any) to the set
-                if (this.segmentExists) {
-                    var currentSegment = new Segment();
-                    currentSegment.content = this.currentContent;
-                    currentSegment.type = this.currentType;
-                    this.segmentSet.push(currentSegment);
-                }
-
-                //...create a new segment for this chunk
-                this.segmentExists = true;
-                this.currentContent = content;
-                this.currentType = type;
-            }
-        }
-
-        private FlushSegment() {
-            if (this.segmentExists) {
-                this.segmentExists = false;
-                var currentSegment = new Segment();
-                currentSegment.content = this.currentContent;
-                currentSegment.type = this.currentType;
-                this.segmentSet.push(currentSegment);
-            }
-        }
-
-        public GetSegments() {
-            this.FlushSegment();
-            return this.segmentSet;
-        }
-    }
-
-    export class InnerDiff {
-        public Segments: Segment[];
-
-        constructor(oldContent: string, newContent: string) {
-            var oldChunks = Chunk.SplitInner(oldContent);
-            var newChunks = Chunk.SplitInner(newContent);
-
-            StringDiff.Compare(oldChunks, 0, oldChunks.length - 1, newChunks, 0, newChunks.length - 1);
-
-            this.Segments = StringDiff.CompressArraysToSegments(oldChunks, newChunks);
-        }
-    }
-
-    export class StringDiff {
-        private segmentSet: Segment[];
-
-        // Strings and Regions mode fields
-        private regionsGenerated: boolean;
-        public mergedHtml: string;
-        public mergedOutput: string;
-        public oldOutput: string;
-        public newOutput: string;
-        public regions: Region[];
-
-        constructor(oldContent: string, newContent: string, private includeUnchangedRegions: boolean = true) {
-            this.regionsGenerated = false;
-            this.segmentSet = [];
-
-            var delimitersToUse = '\n\r';
-            var useNestedAlgorithm = true;
-
-            var oldChunks = Chunk.Split(oldContent, delimitersToUse.split(''));
-            var newChunks = Chunk.Split(newContent, delimitersToUse.split(''));
-
-            StringDiff.Compare(oldChunks, 0, oldChunks.length - 1, newChunks, 0, newChunks.length - 1);
-            if (useNestedAlgorithm) StringDiff.PerformNestedDiff(oldChunks, newChunks);
-
-            this.segmentSet = StringDiff.CompressArraysToSegments(oldChunks, newChunks);
-
-            this.GenerateStringsAndRegions();
-        }
-
-        static Compare(oldContent: Chunk[], oldStart: number, oldEnd: number, newContent: Chunk[], newStart: number, newEnd: number): void {
-            //...add all old and new chunks to uniqueness Hashtables
-            var oldTable = StringDiff.BuildUniquenessTable(oldContent, oldStart, oldEnd);
-            var newTable = StringDiff.BuildUniquenessTable(newContent, newStart, newEnd);
-
-            //...associate unique lines with each other
-            for (var i = newStart; i <= newEnd; ++i) {
-                var newEntries = <UniquenessEntry[]>(newTable[newContent[i].hashCode]);
-                var oldEntries = <UniquenessEntry[]>(oldTable[newContent[i].hashCode]);
-
-                if (newEntries && oldEntries) {
-                    var foundIt = false;
-                    for (var x = 0; x < newEntries.length; x++) {
-                        var newEntry = newEntries[x];
-                        for (var y = 0; y < oldEntries.length; y++) {
-                            var oldEntry = oldEntries[y];
-
-                            if (newEntry && oldEntry && newEntry.MatchCount === 1 && oldEntry.MatchCount === 1 && (newEntry.content.localeCompare(oldEntry.content) === 0)) {
-                                var oldIndex = oldEntry.index;
-                                newContent[i].matchingIndex = oldIndex;
-                                oldContent[oldIndex].matchingIndex = i;
-                                foundIt = true;
-                                break;
-                            }
-                        }
-                        if (foundIt) break;
-                    }
-                }
-            }
-
-            //...check the first and last lines from each side
-            if (oldStart <= oldEnd && newStart <= newEnd) {
-                StringDiff.TryMatch(oldContent, oldStart, newContent, newStart);
-                StringDiff.TryMatch(oldContent, oldEnd, newContent, newEnd);
-            }
-
-            //...add lines after matching lines
-            for (i = newStart; i < newEnd; ++i) {
-                var j = newContent[i].matchingIndex;
-
-                //...if we have a matching index for the other side...
-                if (j != -1 && j < oldEnd && j >= oldStart) {
-                    //...AND that index points back to us...
-                    if (oldContent[j].matchingIndex === i) {
-                        //...TRY matching the next chunks with each other
-                        StringDiff.TryMatch(oldContent, j + 1, newContent, i + 1);
-                    }
-                }
-            }
-
-            //...add lines before matching lines
-            for (i = newEnd; i > newStart; --i) {
-                j = newContent[i].matchingIndex;
-
-                //...if we have a matching index for the other side...
-                if (j != -1 && j <= oldEnd && j > oldStart) {
-                    //...AND that index points back to us...
-                    if (oldContent[j].matchingIndex === i) {
-                        //...TRY matching the previous chunks with each other
-                        StringDiff.TryMatch(oldContent, j - 1, newContent, i - 1);
-                    }
-                }
-            }
-        }
-
-        static TryMatch(oldContent: Chunk[], oldIndex: number, newContent: Chunk[], newIndex: number): void {
-            var newChunk = newContent[newIndex];
-            var oldChunk = oldContent[oldIndex];
-
-            //...if these are not already matched up
-            if (newChunk.matchingIndex === -1 && oldChunk.matchingIndex === -1) {
-                //...AND the chunks match...
-                if (newChunk.content === oldChunk.content) {
-                    //...THEN point those chunks to each other
-                    newChunk.matchingIndex = oldIndex;
-                    oldChunk.matchingIndex = newIndex;
-                }
-            }
-        }
-
-        static BuildUniquenessTable(content: Chunk[], start: number, end: number): any {
-            //...add all chunks to a uniqueness Hashtable
-            var table: any = {};
-            for (var i = start; i <= end; ++i) {
-                var entries: UniquenessEntry[] = table[content[i].hashCode];
-                if (!entries) {
-                    entries = [];
-                }
-
-                var hasMatch = false;
-                for (var k = 0; k < entries.length; k++) {
-                    if (entries[k].content.localeCompare(content[i].content) === 0) {
-                        hasMatch = true;
-                        entries[k].Increment();
-                        break;
-                    }
-                }
-
-                if (!hasMatch) {
-                    var newEntry = new UniquenessEntry(i, content[i].content);
-                    entries.push(newEntry);
-                }
-
-                table[content[i].hashCode] = entries;
-            }
-
-            return table;
-        }
-
-        static PerformNestedDiff(oldContent: Chunk[], newContent: Chunk[]): void {
-            //...check the first and last lines from each side
-            if (oldContent.length > 0 && newContent.length > 0) {
-                StringDiff.TryInnerMatch(oldContent, 0, newContent, 0);
-                StringDiff.TryInnerMatch(oldContent, oldContent.length - 1, newContent, newContent.length - 1);
-            }
-
-            //...add lines after matching lines
-            for (var i = 0; i < newContent.length - 1; ++i) {
-                var j = newContent[i].matchingIndex;
-
-                //...if we have a matching index for the other side...
-                if (j != -1 && j < oldContent.length - 1 && j >= 0) {
-                    //...AND that index points back to us...
-                    if (oldContent[j].matchingIndex === i) {
-                        //...TRY inner comparison (will map indexes if it works)
-                        StringDiff.TryInnerMatch(oldContent, j + 1, newContent, i + 1);
-                    }
-                }
-            }
-
-            //...add lines before matching lines
-            for (i = newContent.length - 1; i > 0; --i) {
-                j = newContent[i].matchingIndex;
-
-                //...if we have a matching index for the other side...
-                if (j != -1 && j < oldContent.length && j > 0) {
-                    //...AND that index points back to us...
-                    if (oldContent[j].matchingIndex === i) {
-                        //...TRY inner comparison (will map indexes if it works)
-                        StringDiff.TryInnerMatch(oldContent, j - 1, newContent, i - i);
-                    }
-                }
-            }
-        }
-
-        static TryInnerMatch(oldContent: Chunk[], oldIndex: number, newContent: Chunk[], newIndex: number): void {
-            var newChunk = newContent[newIndex];
-            var oldChunk = oldContent[oldIndex];
-
-            //...if these are not already matched up
-            if (newChunk.matchingIndex === -1 && oldChunk.matchingIndex === -1) {
-                //...AND the chunks match...
-                var difference = new InnerDiff(oldContent[oldIndex].content, newContent[newIndex].content);
-                if (StringDiff.AreSimilarEnough(difference)) {
-                    //...THEN point those chunks to each other
-                    newChunk.innerDiff = difference;
-                    oldChunk.innerDiff = difference;
-
-                    newChunk.matchingIndex = oldIndex;
-                    oldChunk.matchingIndex = newIndex;
-                }
-            }
-        }
-
-        /**
-         * Decide whether two chunks matched with the inner algorithm were
-         * similar enough to consider associated. Returns true if they are similar enough to map, false otherwise.
-         * @param difference The diff result of the comparison.
-         */
-        static AreSimilarEnough(difference: InnerDiff): boolean {
-            var identicalChars = 0;
-            var differentChars = 0;
-
-            var addedCount = 0;
-            var removedCount = 0;
-            var movedCount = 0;
-
-            for (var i = 0; i < difference.Segments.length; i++) {
-                var s = difference.Segments[i];
-                //...count segments by type
-                switch (s.type) {
-                    case SegmentType.Added:
-                        addedCount++; break;
-                    case SegmentType.Removed:
-                        removedCount++; break;
-                    case SegmentType.MovedFrom:
-                        movedCount++; break;
-                    case SegmentType.MovedTo:
-                        movedCount++; break;
-                }
-
-                //...skip counting whitespace only segments
-                if (s.content.trim().length === 0) continue;
-
-                //...count the characters. I double the unchanged length because moved sections and removed/added sections come in pairs and count twice.
-                if (s.type === SegmentType.Unchanged)
-                    identicalChars += s.content.length * 2;
-                else
-                    differentChars += s.content.length;
-            }
-
-            var totalChars = identicalChars + differentChars;
-
-            // Empty lines match
-            if (totalChars === 0) return true;
-
-            // Lines which are added/unchanged or removed/unchanged only match
-            if (removedCount === 0 && movedCount === 0) return true;
-            if (addedCount === 0 && movedCount === 0) return true;
-
-            // Lines with enough identical characters match
-            return (identicalChars / totalChars) > 0.50;
-        }
-
-        static CompressArraysToSegments(oldContent: Chunk[], newContent: Chunk[]): Segment[] {
-            // Now, generate Segments for the chunks in the two arrays
-            var builder = new SegmentBuilder();
-
-            // Start at the beginning of both versions of the content
-            var oldIndex = 0;
-            var newIndex = 0;
-
-            // Loop while there is remaining content in both files
-            while (oldIndex < oldContent.length && newIndex < newContent.length) {
-                if (oldContent[oldIndex].matchingIndex === newIndex) {
-                    // Matching chunks - output as-is
-                    if (newContent[newIndex].innerDiff === null) {
-                        builder.AddSegment(newContent[newIndex].mergedContent(), SegmentType.Unchanged);
-
-                        // No range diff for unchanged
-                        //rBuilder.Append(newIndex, oldIndex);
-                    }
-                    else {
-                        // Diff'd within line - show inner data
-                        for (var i = 0; i < newContent[newIndex].innerDiff.Segments.length; i++) {
-                            var s = newContent[newIndex].innerDiff.Segments[i];
-                            builder.AddSegment(s.content, s.type);
-                        }
-                    }
-
-                    oldIndex++; newIndex++;
-                }
-                else if (oldContent[oldIndex].matchingIndex === -1) {
-                    // Removed chunks - add to output
-                    builder.AddSegment(oldContent[oldIndex].mergedContent(), SegmentType.Removed);
-                    oldIndex++;
-                }
-                else if (newContent[newIndex].matchingIndex === -1) {
-                    // Added chunks - add to output
-                    builder.AddSegment(newContent[newIndex].mergedContent(), SegmentType.Added);
-                    newIndex++;
-                }
-                else if (oldContent[oldIndex].matchingIndex < newIndex) {
-                    // Content moved up - it was removed from here
-                    builder.AddSegment(oldContent[oldIndex].mergedContent(), SegmentType.MovedFrom);
-                    oldIndex++;
-                }
-                else if (newContent[newIndex].matchingIndex < oldIndex) {
-                    // Content moved down - it was added here
-                    builder.AddSegment(newContent[newIndex].mergedContent(), SegmentType.MovedTo);
-                    newIndex++;
-                }
-                else {
-                    // Moved content; need to decide whether to express as a move up or down.
-                    // Choose the one which will get us aligned again most quickly.
-
-                    // How many lines on the left/right would I need to output before things line up again?
-                    var linesOnLeftBeforeUnchanged = newContent[newIndex].matchingIndex - oldIndex;
-                    var linesOnRightBeforeUnchanged = oldContent[oldIndex].matchingIndex - newIndex;
-
-                    // Output on the side that will get us back to unchanged first
-                    if (linesOnLeftBeforeUnchanged < linesOnRightBeforeUnchanged) {
-                        // Treat as Move Down
-                        builder.AddSegment(oldContent[oldIndex].mergedContent(), SegmentType.MovedFrom);
-                        //dBuilder.Append(oldContent[oldIndex].MatchingIndex, oldIndex);
-                        oldIndex++;
-                    }
-                    else {
-                        // Treat as Move Up
-                        builder.AddSegment(newContent[newIndex].mergedContent(), SegmentType.MovedTo);
-                        //dBuilder.Append(newIndex, newContent[newIndex].MatchingIndex);
-                        newIndex++;
-                    }
-                }
-            }
-
-            // If there is remaining content in the old file, emit it
-            while (oldIndex < oldContent.length) {
-                if (oldContent[oldIndex].matchingIndex === -1) {
-                    builder.AddSegment(oldContent[oldIndex].mergedContent(), SegmentType.Removed);
-                    //dBuilder.Append(-1, oldIndex);
-                }
-                else {
-                    builder.AddSegment(oldContent[oldIndex].mergedContent(), SegmentType.MovedFrom);
-                    //dBuilder.Append(oldContent[oldIndex].MatchingIndex, oldIndex);
-                }
-
-                oldIndex++;
-            }
-
-            // If there is remaining content in the new file, emit it
-            while (newIndex < newContent.length) {
-                if (newContent[newIndex].matchingIndex === -1) {
-                    builder.AddSegment(newContent[newIndex].mergedContent(), SegmentType.Added);
-                    //dBuilder.Append(newIndex, -1);
-                }
-                else {
-                    builder.AddSegment(newContent[newIndex].mergedContent(), SegmentType.MovedTo);
-                    //dBuilder.Append(newIndex, newContent[newIndex].MatchingIndex);
-                }
-                newIndex++;
-            }
-
-            //dBuilder.Flush();
-            //diff = dBuilder.FileDiff;
-
-            return builder.GetSegments();
-        }
-
-        private GenerateStringsAndRegions(): void {
-            if (this.regionsGenerated === false) {
-                this.regionsGenerated = true;
-                var MergedHtml = '';
-                var MergedText = '';
-                var OldText = '';
-                var NewText = '';
-                var Regions: Region[] = [];
-
-                MergedHtml += StringDiff.htmlPrefix();
-
-                for (var i = 0; i < this.segmentSet.length; i++) {
-                    var segment = this.segmentSet[i];
-
-                    var newRegion = new Region(MergedText.length, segment.content.length, segment.type);
-
-                    Regions.push(newRegion);
-                    MergedText += segment.content;
-
-                    switch (segment.type) {
-                        case SegmentType.Added:
-                            OldText += (StringDiff.whitespaceEquivalent(segment.content));
-                            NewText += (segment.content);
-                            MergedHtml += (StringDiff.addedStringHtml(segment.content));
-                            break;
-                        case SegmentType.MovedTo:
-                            OldText += (StringDiff.whitespaceEquivalent(segment.content));
-                            NewText += (segment.content);
-                            MergedHtml += (StringDiff.movedToStringHtml(segment.content));
-                            break;
-                        case SegmentType.Removed:
-                            OldText += (segment.content);
-                            NewText += (StringDiff.whitespaceEquivalent(segment.content));
-                            MergedHtml += (StringDiff.removedStringHtml(segment.content));
-                            break;
-                        case SegmentType.MovedFrom:
-                            OldText += (segment.content);
-                            NewText += (StringDiff.whitespaceEquivalent(segment.content));
-                            MergedHtml += (StringDiff.movedFromStringHtml(segment.content));
-                            break;
-                        default:
-                            OldText += (segment.content);
-                            NewText += (segment.content);
-
-                            if (this.includeUnchangedRegions) {
-                                MergedHtml += (StringDiff.unchangedStringHtml(segment.content));
-                            }
-
-                            break;
-                    }
-                }
-
-                MergedHtml += StringDiff.htmlSuffix();
-
-                this.mergedHtml = MergedHtml;
-                this.mergedOutput = MergedText;
-                this.oldOutput = OldText;
-                this.newOutput = NewText;
-                this.regions = Regions;
-            }
-        }
-
-        static htmlPrefix(): string {
-            var content = '';
-
-            /*
-            content += ("<style>");
-            content += '\r\n' + (".all { font: 9pt 'Courier New'; }");
-            content += '\r\n' + (".old { background-color: #FF0000; }");
-            content += '\r\n' + (".new { background-color: #FFFF00; }");
-            content += '\r\n' + (".from { background-color: #FF0000; color: #0000FF; }");
-            content += '\r\n' + (".to { background-color: #FFFF00; color: #0000FF; }");
-            content += '\r\n' + ("</style>");
-    
-            content += '\r\n' + ("<div class=\"all\">");
-            */
-            return content;
-        }
-
-        static htmlSuffix(): string {
-            /*
-            return '</div>';
-            */
-            return '';
-        }
-
-        static addedStringHtml(text: string) {
-            return "<span class=\"new\">" + StringDiff.fullHtmlEncode(text) + "</span>";
-        }
-
-        static removedStringHtml(text: string) {
-            return "<span class=\"old\">" + StringDiff.fullHtmlEncode(text) + "</span>";
-        }
-
-        static movedFromStringHtml(text: string) {
-            return "<span class=\"from\">" + StringDiff.fullHtmlEncode(text) + "</span>";
-        }
-
-        static movedToStringHtml(text: string) {
-            return "<span class=\"to\">" + StringDiff.fullHtmlEncode(text) + "</span>";
-        }
-
-        static unchangedStringHtml(text: string) {
-            return StringDiff.fullHtmlEncode(text);
-        }
-
-        static fullHtmlEncode(text: string) {
-            return text.replace(/</g, '&lt;').replace(/\n/g, '<br>').replace(/ /g, '&nbsp;').replace(/\t/g, '&nbsp;&nbsp;&nbsp;&nbsp;');
-        }
-
-        static whitespaceEquivalent(input: string): string {
-            // TODO: Don't replace \r, \n, or \t
-            return input.replace(/./g, ' ');
-        }
-    }
-    
-    export class HtmlBaselineReport {
-        private static htmlTrailer = '</body></html>';
-        private static htmlLeader = '<html><head><title>Baseline Report</title>' +
-            '\r\n' + ("<style>") +
-            '\r\n' + (".code { font: 9pt 'Courier New'; }") +
-            '\r\n' + (".old { background-color: #EE1111; }") +
-            '\r\n' + (".new { background-color: #FFFF11; }") +
-            '\r\n' + (".from { background-color: #EE1111; color: #1111EE; }") +
-            '\r\n' + (".to { background-color: #EEEE11; color: #1111EE; }") +
-            '\r\n' + ("h2 { margin-bottom: 0px; }") +
-            '\r\n' + ("h2 { padding-bottom: 0px; }") +
-            '\r\n' + ("h4 { font-weight: normal; }") +
-            '\r\n' + ("</style>");
-
-        private reportContent: string = null;
-
-        constructor(private reportFileName: string) {
-            var htmlTrailer = '</body></html>';
-
-            if (TypeScript.Environment.fileExists(this.reportFileName)) {
-                // Suck in the existing baseline if we have one.
-<<<<<<< HEAD
-                this.reportContent = Environment.readFile(this.reportFileName, /*codepage:*/ null).contents;
-=======
-                this.reportContent = TypeScript.Environment.readFile(this.reportFileName, /*codepage:*/ null).contents;
->>>>>>> 66c2df0a
-            } else {
-                // Otherwise, set the content to the default.
-                this.reportContent = HtmlBaselineReport.htmlLeader;
-            }
-        }
-
-        public reset(): void {
-            if (TypeScript.Environment.fileExists(this.reportFileName)) {
-                TypeScript.Environment.deleteFile(this.reportFileName);
-            }
-
-            this.reportContent = HtmlBaselineReport.htmlLeader;
-        }
-
-        public addDifference(description: string, expectedFileName: string, actualFileName: string, expected: string, actual: string, includeUnchangedRegions: boolean): void {
-            var diff = new Diff.StringDiff(expected, actual, includeUnchangedRegions);
-
-            var header = "";
-            if (description !== "") {
-                header = '<h2>' + description + '</h2>';
-            }
-
-            header += '<h4>Left file: ' + expectedFileName + '; Right file: ' + actualFileName + '</h4>';
-
-            // Trim the trailer since we're going to add a new entry.
-            this.reportContent = this.reportContent.replace(HtmlBaselineReport.htmlTrailer, '');
-
-            // Add the new entry and then add the trailer back in.
-            this.reportContent += header + '<div class="code">' + diff.mergedHtml + '</div>' + '<hr>';
-            this.reportContent += HtmlBaselineReport.htmlTrailer;
-
-            TypeScript.Environment.writeFile(this.reportFileName, this.reportContent, /*writeByteOrderMark:*/ false);
-        }
-    }
-}
-
-/* Debug code for use in Node */
-/*
-var htmlLeader = '<html><head><title>Baseline Report</title>';
-htmlLeader += ("<style>");
-htmlLeader += '\r\n' + (".code { font: 9pt 'Courier New'; }");
-htmlLeader += '\r\n' + (".old { background-color: #EE1111; }");
-htmlLeader += '\r\n' + (".new { background-color: #FFFF11; }");
-htmlLeader += '\r\n' + (".from { background-color: #EE1111; color: #1111EE; }");
-htmlLeader += '\r\n' + (".to { background-color: #EEEE11; color: #1111EE; }");
-htmlLeader += '\r\n' + ("h2 { margin-bottom: 0px; }");
-htmlLeader += '\r\n' + ("h2 { padding-bottom: 0px; }");
-htmlLeader += '\r\n' + ("h4 { font-weight: normal; }");
-htmlLeader += '\r\n' + ("</style>");
-
-function read(path) {
-    var _fs = require('fs');
-    return _fs.readFileSync(path).toString()
-}
-
-var leftFile = read(process.argv[2]);
-var rightFile = read(process.argv[3]);
-
-var diff = new Diff.StringDiff(leftFile, rightFile);
-console.log(htmlLeader + '</head><body>' + diff.mergedHtml + '</body></html>');
+//
+// Copyright (c) Microsoft Corporation.  All rights reserved.
+// 
+// Licensed under the Apache License, Version 2.0 (the "License");
+// you may not use this file except in compliance with the License.
+// You may obtain a copy of the License at
+//   http://www.apache.org/licenses/LICENSE-2.0
+//
+// Unless required by applicable law or agreed to in writing, software
+// distributed under the License is distributed on an "AS IS" BASIS,
+// WITHOUT WARRANTIES OR CONDITIONS OF ANY KIND, either express or implied.
+// See the License for the specific language governing permissions and
+// limitations under the License.
+//
+
+/// <reference path='..\compiler\core\environment.ts' />
+/// <reference path='..\services\es5compat.ts' />
+
+module Diff {
+    /**
+     * Enum indicating what happened to a Segment of text analyzed in a diff.
+     */
+    export enum SegmentType {
+        Unchanged,
+        Added,
+        Removed,
+        MovedFrom,
+        MovedTo
+    }
+
+    export enum UnicodeCategory {
+        SpaceSeparator,
+        LowercaseLetter
+    }
+
+    /**
+     * Data structure representing a distinct portion of a body of text passed
+     * to the diff algorithm. Identifies the content and what happened to it between
+     * the old and new states of the string diff'd.
+     */
+    export class Segment {
+        constructor(public content = '', public type = SegmentType.Unchanged) { }
+    }
+
+    /**
+     * Data structure identifying what happened to a portion of a string passed
+     * to the diff algorithm. Identifies the index and length in the parent text,
+     * and what happened to it between the old and new states of the string diff'd.
+     */
+    export class Region {
+        constructor(public index: number, public length: number, public type: SegmentType) { }
+    }
+
+    /**
+     * Represents any subset of the file content. Files are split into
+     * Chunks for the algorithm to associate.
+     */
+    export class Chunk {
+        public hashCode: string;
+        public matchingIndex: number;
+        public innerDiff: InnerDiff;
+
+        constructor(public content: string, public delimiterContent: string) {
+            this.hashCode = "~!!" + content; // this will get used as an indexer later, don't want to overwrite useful properties
+            this.matchingIndex = -1;
+            this.innerDiff = null;
+        }
+
+        public mergedContent() {
+            return this.content + this.delimiterContent;
+        }
+
+        public equals(otherChunk: Chunk): boolean {
+            TypeScript.CompilerDiagnostics.assert(otherChunk !== null, "otherChunk is null");
+
+            if (this.hashCode != otherChunk.hashCode) return false;
+            return this.content === otherChunk.content;
+        }
+
+        static isDelimiter(c: string, delimiters: string[]): boolean {
+            return delimiters.indexOf(c) >= 0;
+        }
+
+        /**
+         * Split a string and return an array of chunks. Chunks are broken on the delimiter
+         * to non-delimiter boundary, with delimiters excluded.
+         * @param content String to parse.
+         * @param delimiters Delimiter characters.
+         */
+        static Split(content: string, delimiters: string[]): Chunk[] {
+            var set: Chunk[] = [];
+
+            var currentIndex: number, currentLength: number;
+            var index = 0;
+            var length = content.length;
+            var delimiterCount = 0;
+            while (index < length) {
+                currentIndex = index;
+                currentLength = 0;
+
+                //...read until we hit a delimiter
+                while (index < length && !Chunk.isDelimiter(content.substr(index, 1), delimiters)) {
+                    currentLength++;
+                    index++;
+                }
+
+                //...then, read until we get to the last one
+                delimiterCount = 0;
+                while (index < length && Chunk.isDelimiter(content.substr(index, 1), delimiters)) {
+                    currentLength++;
+                    index++;
+                    delimiterCount++;
+                }
+
+                //...add the new Section to the set
+                set.push(new Chunk(content.substr(currentIndex, currentLength - delimiterCount), content.substr(currentIndex + currentLength - delimiterCount, delimiterCount)));
+            }
+
+            return set;
+        }
+
+        /**
+         * Split a string and return an array of chunks. Chunks are broken on the delimiter/non-delimiter
+         * boundaries, so each contains non-delimiters or delimiters.
+         * @param content String to parse.
+         * @param delimiters Delimiter characters.
+         */
+        static SplitSeparateDelimiters(content: string, delimiters: string[]): Chunk[] {
+            if (content === null || content.length === 0) return [];
+            var set: Chunk[] = [];
+            var wantDelimiter = Chunk.isDelimiter(content[0], delimiters);
+
+            var currentIndex: number, currentLength: number;
+            var index = 0;
+            var length = content.length;
+            while (index < length) {
+                currentIndex = index;
+                currentLength = 0;
+
+                //...read until we hit a delimiter boundary
+                while (index < length && wantDelimiter === Chunk.isDelimiter(content[index], delimiters)) {
+                    currentLength++;
+                    index++;
+                }
+
+                //...now we're looking for the opposite character type
+                wantDelimiter = !wantDelimiter;
+
+                //...add the new Section to the set
+                set.push(new Chunk(content.substr(currentIndex, currentLength), ''));
+            }
+
+            return set;
+        }
+
+        static SplitInner(content: string): Chunk[] {
+            //return SplitSeparateDelimiters(content, new char[] { ' ', '\t', '=', ':', ';', ',', '\r', '\n' });
+            return Chunk.SplitCategory(content);
+        }
+
+        /**
+         * Split method which breaks each chunk on Unicode character
+         * category boundaries. It uses some modifications to the raw
+         * Unicode categories to cluster logical parts of lines more
+         * effectively.
+         * @param content String to Split.
+         */
+        static SplitCategory(content: string): Chunk[] {
+            if (content === null || content.length === 0) return [];
+
+            var set: Chunk[] = [];
+            var categoryToMatch = Chunk.GetCategory(content[0]);
+
+            var currentIndex: number, currentLength: number;
+            var index = 0;
+            var length = content.length;
+            while (index < length) {
+                //...start with a length 1 string at this index
+                currentIndex = index;
+                currentLength = 1;
+                index++;
+
+                //...read until we hit a boundary
+                while (index < length && Chunk.CategoryMatches(Chunk.GetCategory(content[index]), categoryToMatch)) {
+                    currentLength++;
+                    index++;
+                }
+
+                //...swap what we're looking for
+                if (index < length) categoryToMatch = Chunk.GetCategory(content[index]);
+
+                //...add the new Section to the set
+                set.push(new Chunk(content.substr(currentIndex, currentLength), ''));
+            }
+
+            return set;
+        }
+
+        static CategoryMatches(left: UnicodeCategory, right: UnicodeCategory): boolean {
+            // Spacing never matches. This causes each space to be broken up
+            if (left === UnicodeCategory.SpaceSeparator || right === UnicodeCategory.SpaceSeparator) return false;
+
+            return left === right;
+        }
+
+        /**
+         * Similar to Char.GetUnicodeCategory, but lumps a few together for better
+         * breakdowns. (Upper and lower case characters, for example). Returns the UnicodeCategory of the char (with some modifications).
+         * @param c Char to classify.
+         */
+        static GetCategory(c: string): UnicodeCategory {
+            if (c === ' ' || c === '\r' || c === '\n' || c === '\t') {
+                return UnicodeCategory.SpaceSeparator;
+            } else {
+                return UnicodeCategory.LowercaseLetter;
+            }
+        }
+
+        static SplitEveryChar(content: string): Chunk[] {
+            var set: Chunk[] = [];
+            for (var i = 0; i < content.length; ++i) {
+                set.push(new Chunk(content[i], ''));
+            }
+
+            return set;
+        }
+
+        public toString(): string {
+            // return this.MatchingIndex.ToString("0000") + "  " + Content;
+            return 'NYI?';
+        }
+    }
+
+    class UniquenessEntry {
+        public MatchCount: number;
+
+        constructor(public index: number, public content: string) {
+            this.MatchCount = 1;
+        }
+
+        public equals(other: UniquenessEntry) {
+            return this.content === other.content;
+        }
+
+        public Increment() {
+            this.MatchCount++;
+        }
+    }
+
+    class SegmentBuilder {
+        private segmentSet: Segment[];
+        private currentContent: string;
+        private currentType: SegmentType;
+        private segmentExists: boolean;
+
+        constructor() {
+            this.segmentSet = [];
+        }
+
+        public AddSegment(content: string, type: SegmentType) {
+            // Check the new chunk to add against the current segment we're holding...
+            if (this.segmentExists && this.currentType === type) {
+                //...if the type is the same, lump them together
+                this.currentContent += content;
+            }
+            else {
+                //...if the type is different...
+
+                //...add the current segment (if any) to the set
+                if (this.segmentExists) {
+                    var currentSegment = new Segment();
+                    currentSegment.content = this.currentContent;
+                    currentSegment.type = this.currentType;
+                    this.segmentSet.push(currentSegment);
+                }
+
+                //...create a new segment for this chunk
+                this.segmentExists = true;
+                this.currentContent = content;
+                this.currentType = type;
+            }
+        }
+
+        private FlushSegment() {
+            if (this.segmentExists) {
+                this.segmentExists = false;
+                var currentSegment = new Segment();
+                currentSegment.content = this.currentContent;
+                currentSegment.type = this.currentType;
+                this.segmentSet.push(currentSegment);
+            }
+        }
+
+        public GetSegments() {
+            this.FlushSegment();
+            return this.segmentSet;
+        }
+    }
+
+    export class InnerDiff {
+        public Segments: Segment[];
+
+        constructor(oldContent: string, newContent: string) {
+            var oldChunks = Chunk.SplitInner(oldContent);
+            var newChunks = Chunk.SplitInner(newContent);
+
+            StringDiff.Compare(oldChunks, 0, oldChunks.length - 1, newChunks, 0, newChunks.length - 1);
+
+            this.Segments = StringDiff.CompressArraysToSegments(oldChunks, newChunks);
+        }
+    }
+
+    export class StringDiff {
+        private segmentSet: Segment[];
+
+        // Strings and Regions mode fields
+        private regionsGenerated: boolean;
+        public mergedHtml: string;
+        public mergedOutput: string;
+        public oldOutput: string;
+        public newOutput: string;
+        public regions: Region[];
+
+        constructor(oldContent: string, newContent: string, private includeUnchangedRegions: boolean = true) {
+            this.regionsGenerated = false;
+            this.segmentSet = [];
+
+            var delimitersToUse = '\n\r';
+            var useNestedAlgorithm = true;
+
+            var oldChunks = Chunk.Split(oldContent, delimitersToUse.split(''));
+            var newChunks = Chunk.Split(newContent, delimitersToUse.split(''));
+
+            StringDiff.Compare(oldChunks, 0, oldChunks.length - 1, newChunks, 0, newChunks.length - 1);
+            if (useNestedAlgorithm) StringDiff.PerformNestedDiff(oldChunks, newChunks);
+
+            this.segmentSet = StringDiff.CompressArraysToSegments(oldChunks, newChunks);
+
+            this.GenerateStringsAndRegions();
+        }
+
+        static Compare(oldContent: Chunk[], oldStart: number, oldEnd: number, newContent: Chunk[], newStart: number, newEnd: number): void {
+            //...add all old and new chunks to uniqueness Hashtables
+            var oldTable = StringDiff.BuildUniquenessTable(oldContent, oldStart, oldEnd);
+            var newTable = StringDiff.BuildUniquenessTable(newContent, newStart, newEnd);
+
+            //...associate unique lines with each other
+            for (var i = newStart; i <= newEnd; ++i) {
+                var newEntries = <UniquenessEntry[]>(newTable[newContent[i].hashCode]);
+                var oldEntries = <UniquenessEntry[]>(oldTable[newContent[i].hashCode]);
+
+                if (newEntries && oldEntries) {
+                    var foundIt = false;
+                    for (var x = 0; x < newEntries.length; x++) {
+                        var newEntry = newEntries[x];
+                        for (var y = 0; y < oldEntries.length; y++) {
+                            var oldEntry = oldEntries[y];
+
+                            if (newEntry && oldEntry && newEntry.MatchCount === 1 && oldEntry.MatchCount === 1 && (newEntry.content.localeCompare(oldEntry.content) === 0)) {
+                                var oldIndex = oldEntry.index;
+                                newContent[i].matchingIndex = oldIndex;
+                                oldContent[oldIndex].matchingIndex = i;
+                                foundIt = true;
+                                break;
+                            }
+                        }
+                        if (foundIt) break;
+                    }
+                }
+            }
+
+            //...check the first and last lines from each side
+            if (oldStart <= oldEnd && newStart <= newEnd) {
+                StringDiff.TryMatch(oldContent, oldStart, newContent, newStart);
+                StringDiff.TryMatch(oldContent, oldEnd, newContent, newEnd);
+            }
+
+            //...add lines after matching lines
+            for (i = newStart; i < newEnd; ++i) {
+                var j = newContent[i].matchingIndex;
+
+                //...if we have a matching index for the other side...
+                if (j != -1 && j < oldEnd && j >= oldStart) {
+                    //...AND that index points back to us...
+                    if (oldContent[j].matchingIndex === i) {
+                        //...TRY matching the next chunks with each other
+                        StringDiff.TryMatch(oldContent, j + 1, newContent, i + 1);
+                    }
+                }
+            }
+
+            //...add lines before matching lines
+            for (i = newEnd; i > newStart; --i) {
+                j = newContent[i].matchingIndex;
+
+                //...if we have a matching index for the other side...
+                if (j != -1 && j <= oldEnd && j > oldStart) {
+                    //...AND that index points back to us...
+                    if (oldContent[j].matchingIndex === i) {
+                        //...TRY matching the previous chunks with each other
+                        StringDiff.TryMatch(oldContent, j - 1, newContent, i - 1);
+                    }
+                }
+            }
+        }
+
+        static TryMatch(oldContent: Chunk[], oldIndex: number, newContent: Chunk[], newIndex: number): void {
+            var newChunk = newContent[newIndex];
+            var oldChunk = oldContent[oldIndex];
+
+            //...if these are not already matched up
+            if (newChunk.matchingIndex === -1 && oldChunk.matchingIndex === -1) {
+                //...AND the chunks match...
+                if (newChunk.content === oldChunk.content) {
+                    //...THEN point those chunks to each other
+                    newChunk.matchingIndex = oldIndex;
+                    oldChunk.matchingIndex = newIndex;
+                }
+            }
+        }
+
+        static BuildUniquenessTable(content: Chunk[], start: number, end: number): any {
+            //...add all chunks to a uniqueness Hashtable
+            var table: any = {};
+            for (var i = start; i <= end; ++i) {
+                var entries: UniquenessEntry[] = table[content[i].hashCode];
+                if (!entries) {
+                    entries = [];
+                }
+
+                var hasMatch = false;
+                for (var k = 0; k < entries.length; k++) {
+                    if (entries[k].content.localeCompare(content[i].content) === 0) {
+                        hasMatch = true;
+                        entries[k].Increment();
+                        break;
+                    }
+                }
+
+                if (!hasMatch) {
+                    var newEntry = new UniquenessEntry(i, content[i].content);
+                    entries.push(newEntry);
+                }
+
+                table[content[i].hashCode] = entries;
+            }
+
+            return table;
+        }
+
+        static PerformNestedDiff(oldContent: Chunk[], newContent: Chunk[]): void {
+            //...check the first and last lines from each side
+            if (oldContent.length > 0 && newContent.length > 0) {
+                StringDiff.TryInnerMatch(oldContent, 0, newContent, 0);
+                StringDiff.TryInnerMatch(oldContent, oldContent.length - 1, newContent, newContent.length - 1);
+            }
+
+            //...add lines after matching lines
+            for (var i = 0; i < newContent.length - 1; ++i) {
+                var j = newContent[i].matchingIndex;
+
+                //...if we have a matching index for the other side...
+                if (j != -1 && j < oldContent.length - 1 && j >= 0) {
+                    //...AND that index points back to us...
+                    if (oldContent[j].matchingIndex === i) {
+                        //...TRY inner comparison (will map indexes if it works)
+                        StringDiff.TryInnerMatch(oldContent, j + 1, newContent, i + 1);
+                    }
+                }
+            }
+
+            //...add lines before matching lines
+            for (i = newContent.length - 1; i > 0; --i) {
+                j = newContent[i].matchingIndex;
+
+                //...if we have a matching index for the other side...
+                if (j != -1 && j < oldContent.length && j > 0) {
+                    //...AND that index points back to us...
+                    if (oldContent[j].matchingIndex === i) {
+                        //...TRY inner comparison (will map indexes if it works)
+                        StringDiff.TryInnerMatch(oldContent, j - 1, newContent, i - i);
+                    }
+                }
+            }
+        }
+
+        static TryInnerMatch(oldContent: Chunk[], oldIndex: number, newContent: Chunk[], newIndex: number): void {
+            var newChunk = newContent[newIndex];
+            var oldChunk = oldContent[oldIndex];
+
+            //...if these are not already matched up
+            if (newChunk.matchingIndex === -1 && oldChunk.matchingIndex === -1) {
+                //...AND the chunks match...
+                var difference = new InnerDiff(oldContent[oldIndex].content, newContent[newIndex].content);
+                if (StringDiff.AreSimilarEnough(difference)) {
+                    //...THEN point those chunks to each other
+                    newChunk.innerDiff = difference;
+                    oldChunk.innerDiff = difference;
+
+                    newChunk.matchingIndex = oldIndex;
+                    oldChunk.matchingIndex = newIndex;
+                }
+            }
+        }
+
+        /**
+         * Decide whether two chunks matched with the inner algorithm were
+         * similar enough to consider associated. Returns true if they are similar enough to map, false otherwise.
+         * @param difference The diff result of the comparison.
+         */
+        static AreSimilarEnough(difference: InnerDiff): boolean {
+            var identicalChars = 0;
+            var differentChars = 0;
+
+            var addedCount = 0;
+            var removedCount = 0;
+            var movedCount = 0;
+
+            for (var i = 0; i < difference.Segments.length; i++) {
+                var s = difference.Segments[i];
+                //...count segments by type
+                switch (s.type) {
+                    case SegmentType.Added:
+                        addedCount++; break;
+                    case SegmentType.Removed:
+                        removedCount++; break;
+                    case SegmentType.MovedFrom:
+                        movedCount++; break;
+                    case SegmentType.MovedTo:
+                        movedCount++; break;
+                }
+
+                //...skip counting whitespace only segments
+                if (s.content.trim().length === 0) continue;
+
+                //...count the characters. I double the unchanged length because moved sections and removed/added sections come in pairs and count twice.
+                if (s.type === SegmentType.Unchanged)
+                    identicalChars += s.content.length * 2;
+                else
+                    differentChars += s.content.length;
+            }
+
+            var totalChars = identicalChars + differentChars;
+
+            // Empty lines match
+            if (totalChars === 0) return true;
+
+            // Lines which are added/unchanged or removed/unchanged only match
+            if (removedCount === 0 && movedCount === 0) return true;
+            if (addedCount === 0 && movedCount === 0) return true;
+
+            // Lines with enough identical characters match
+            return (identicalChars / totalChars) > 0.50;
+        }
+
+        static CompressArraysToSegments(oldContent: Chunk[], newContent: Chunk[]): Segment[] {
+            // Now, generate Segments for the chunks in the two arrays
+            var builder = new SegmentBuilder();
+
+            // Start at the beginning of both versions of the content
+            var oldIndex = 0;
+            var newIndex = 0;
+
+            // Loop while there is remaining content in both files
+            while (oldIndex < oldContent.length && newIndex < newContent.length) {
+                if (oldContent[oldIndex].matchingIndex === newIndex) {
+                    // Matching chunks - output as-is
+                    if (newContent[newIndex].innerDiff === null) {
+                        builder.AddSegment(newContent[newIndex].mergedContent(), SegmentType.Unchanged);
+
+                        // No range diff for unchanged
+                        //rBuilder.Append(newIndex, oldIndex);
+                    }
+                    else {
+                        // Diff'd within line - show inner data
+                        for (var i = 0; i < newContent[newIndex].innerDiff.Segments.length; i++) {
+                            var s = newContent[newIndex].innerDiff.Segments[i];
+                            builder.AddSegment(s.content, s.type);
+                        }
+                    }
+
+                    oldIndex++; newIndex++;
+                }
+                else if (oldContent[oldIndex].matchingIndex === -1) {
+                    // Removed chunks - add to output
+                    builder.AddSegment(oldContent[oldIndex].mergedContent(), SegmentType.Removed);
+                    oldIndex++;
+                }
+                else if (newContent[newIndex].matchingIndex === -1) {
+                    // Added chunks - add to output
+                    builder.AddSegment(newContent[newIndex].mergedContent(), SegmentType.Added);
+                    newIndex++;
+                }
+                else if (oldContent[oldIndex].matchingIndex < newIndex) {
+                    // Content moved up - it was removed from here
+                    builder.AddSegment(oldContent[oldIndex].mergedContent(), SegmentType.MovedFrom);
+                    oldIndex++;
+                }
+                else if (newContent[newIndex].matchingIndex < oldIndex) {
+                    // Content moved down - it was added here
+                    builder.AddSegment(newContent[newIndex].mergedContent(), SegmentType.MovedTo);
+                    newIndex++;
+                }
+                else {
+                    // Moved content; need to decide whether to express as a move up or down.
+                    // Choose the one which will get us aligned again most quickly.
+
+                    // How many lines on the left/right would I need to output before things line up again?
+                    var linesOnLeftBeforeUnchanged = newContent[newIndex].matchingIndex - oldIndex;
+                    var linesOnRightBeforeUnchanged = oldContent[oldIndex].matchingIndex - newIndex;
+
+                    // Output on the side that will get us back to unchanged first
+                    if (linesOnLeftBeforeUnchanged < linesOnRightBeforeUnchanged) {
+                        // Treat as Move Down
+                        builder.AddSegment(oldContent[oldIndex].mergedContent(), SegmentType.MovedFrom);
+                        //dBuilder.Append(oldContent[oldIndex].MatchingIndex, oldIndex);
+                        oldIndex++;
+                    }
+                    else {
+                        // Treat as Move Up
+                        builder.AddSegment(newContent[newIndex].mergedContent(), SegmentType.MovedTo);
+                        //dBuilder.Append(newIndex, newContent[newIndex].MatchingIndex);
+                        newIndex++;
+                    }
+                }
+            }
+
+            // If there is remaining content in the old file, emit it
+            while (oldIndex < oldContent.length) {
+                if (oldContent[oldIndex].matchingIndex === -1) {
+                    builder.AddSegment(oldContent[oldIndex].mergedContent(), SegmentType.Removed);
+                    //dBuilder.Append(-1, oldIndex);
+                }
+                else {
+                    builder.AddSegment(oldContent[oldIndex].mergedContent(), SegmentType.MovedFrom);
+                    //dBuilder.Append(oldContent[oldIndex].MatchingIndex, oldIndex);
+                }
+
+                oldIndex++;
+            }
+
+            // If there is remaining content in the new file, emit it
+            while (newIndex < newContent.length) {
+                if (newContent[newIndex].matchingIndex === -1) {
+                    builder.AddSegment(newContent[newIndex].mergedContent(), SegmentType.Added);
+                    //dBuilder.Append(newIndex, -1);
+                }
+                else {
+                    builder.AddSegment(newContent[newIndex].mergedContent(), SegmentType.MovedTo);
+                    //dBuilder.Append(newIndex, newContent[newIndex].MatchingIndex);
+                }
+                newIndex++;
+            }
+
+            //dBuilder.Flush();
+            //diff = dBuilder.FileDiff;
+
+            return builder.GetSegments();
+        }
+
+        private GenerateStringsAndRegions(): void {
+            if (this.regionsGenerated === false) {
+                this.regionsGenerated = true;
+                var MergedHtml = '';
+                var MergedText = '';
+                var OldText = '';
+                var NewText = '';
+                var Regions: Region[] = [];
+
+                MergedHtml += StringDiff.htmlPrefix();
+
+                for (var i = 0; i < this.segmentSet.length; i++) {
+                    var segment = this.segmentSet[i];
+
+                    var newRegion = new Region(MergedText.length, segment.content.length, segment.type);
+
+                    Regions.push(newRegion);
+                    MergedText += segment.content;
+
+                    switch (segment.type) {
+                        case SegmentType.Added:
+                            OldText += (StringDiff.whitespaceEquivalent(segment.content));
+                            NewText += (segment.content);
+                            MergedHtml += (StringDiff.addedStringHtml(segment.content));
+                            break;
+                        case SegmentType.MovedTo:
+                            OldText += (StringDiff.whitespaceEquivalent(segment.content));
+                            NewText += (segment.content);
+                            MergedHtml += (StringDiff.movedToStringHtml(segment.content));
+                            break;
+                        case SegmentType.Removed:
+                            OldText += (segment.content);
+                            NewText += (StringDiff.whitespaceEquivalent(segment.content));
+                            MergedHtml += (StringDiff.removedStringHtml(segment.content));
+                            break;
+                        case SegmentType.MovedFrom:
+                            OldText += (segment.content);
+                            NewText += (StringDiff.whitespaceEquivalent(segment.content));
+                            MergedHtml += (StringDiff.movedFromStringHtml(segment.content));
+                            break;
+                        default:
+                            OldText += (segment.content);
+                            NewText += (segment.content);
+
+                            if (this.includeUnchangedRegions) {
+                                MergedHtml += (StringDiff.unchangedStringHtml(segment.content));
+                            }
+
+                            break;
+                    }
+                }
+
+                MergedHtml += StringDiff.htmlSuffix();
+
+                this.mergedHtml = MergedHtml;
+                this.mergedOutput = MergedText;
+                this.oldOutput = OldText;
+                this.newOutput = NewText;
+                this.regions = Regions;
+            }
+        }
+
+        static htmlPrefix(): string {
+            var content = '';
+
+            /*
+            content += ("<style>");
+            content += '\r\n' + (".all { font: 9pt 'Courier New'; }");
+            content += '\r\n' + (".old { background-color: #FF0000; }");
+            content += '\r\n' + (".new { background-color: #FFFF00; }");
+            content += '\r\n' + (".from { background-color: #FF0000; color: #0000FF; }");
+            content += '\r\n' + (".to { background-color: #FFFF00; color: #0000FF; }");
+            content += '\r\n' + ("</style>");
+    
+            content += '\r\n' + ("<div class=\"all\">");
+            */
+            return content;
+        }
+
+        static htmlSuffix(): string {
+            /*
+            return '</div>';
+            */
+            return '';
+        }
+
+        static addedStringHtml(text: string) {
+            return "<span class=\"new\">" + StringDiff.fullHtmlEncode(text) + "</span>";
+        }
+
+        static removedStringHtml(text: string) {
+            return "<span class=\"old\">" + StringDiff.fullHtmlEncode(text) + "</span>";
+        }
+
+        static movedFromStringHtml(text: string) {
+            return "<span class=\"from\">" + StringDiff.fullHtmlEncode(text) + "</span>";
+        }
+
+        static movedToStringHtml(text: string) {
+            return "<span class=\"to\">" + StringDiff.fullHtmlEncode(text) + "</span>";
+        }
+
+        static unchangedStringHtml(text: string) {
+            return StringDiff.fullHtmlEncode(text);
+        }
+
+        static fullHtmlEncode(text: string) {
+            return text.replace(/</g, '&lt;').replace(/\n/g, '<br>').replace(/ /g, '&nbsp;').replace(/\t/g, '&nbsp;&nbsp;&nbsp;&nbsp;');
+        }
+
+        static whitespaceEquivalent(input: string): string {
+            // TODO: Don't replace \r, \n, or \t
+            return input.replace(/./g, ' ');
+        }
+    }
+    
+    export class HtmlBaselineReport {
+        private static htmlTrailer = '</body></html>';
+        private static htmlLeader = '<html><head><title>Baseline Report</title>' +
+            '\r\n' + ("<style>") +
+            '\r\n' + (".code { font: 9pt 'Courier New'; }") +
+            '\r\n' + (".old { background-color: #EE1111; }") +
+            '\r\n' + (".new { background-color: #FFFF11; }") +
+            '\r\n' + (".from { background-color: #EE1111; color: #1111EE; }") +
+            '\r\n' + (".to { background-color: #EEEE11; color: #1111EE; }") +
+            '\r\n' + ("h2 { margin-bottom: 0px; }") +
+            '\r\n' + ("h2 { padding-bottom: 0px; }") +
+            '\r\n' + ("h4 { font-weight: normal; }") +
+            '\r\n' + ("</style>");
+
+        private reportContent: string = null;
+
+        constructor(private reportFileName: string) {
+            var htmlTrailer = '</body></html>';
+
+            if (TypeScript.Environment.fileExists(this.reportFileName)) {
+                // Suck in the existing baseline if we have one.
+                this.reportContent = TypeScript.Environment.readFile(this.reportFileName, /*codepage:*/ null).contents;
+            } else {
+                // Otherwise, set the content to the default.
+                this.reportContent = HtmlBaselineReport.htmlLeader;
+            }
+        }
+
+        public reset(): void {
+            if (TypeScript.Environment.fileExists(this.reportFileName)) {
+                TypeScript.Environment.deleteFile(this.reportFileName);
+            }
+
+            this.reportContent = HtmlBaselineReport.htmlLeader;
+        }
+
+        public addDifference(description: string, expectedFileName: string, actualFileName: string, expected: string, actual: string, includeUnchangedRegions: boolean): void {
+            var diff = new Diff.StringDiff(expected, actual, includeUnchangedRegions);
+
+            var header = "";
+            if (description !== "") {
+                header = '<h2>' + description + '</h2>';
+            }
+
+            header += '<h4>Left file: ' + expectedFileName + '; Right file: ' + actualFileName + '</h4>';
+
+            // Trim the trailer since we're going to add a new entry.
+            this.reportContent = this.reportContent.replace(HtmlBaselineReport.htmlTrailer, '');
+
+            // Add the new entry and then add the trailer back in.
+            this.reportContent += header + '<div class="code">' + diff.mergedHtml + '</div>' + '<hr>';
+            this.reportContent += HtmlBaselineReport.htmlTrailer;
+
+            TypeScript.Environment.writeFile(this.reportFileName, this.reportContent, /*writeByteOrderMark:*/ false);
+        }
+    }
+}
+
+/* Debug code for use in Node */
+/*
+var htmlLeader = '<html><head><title>Baseline Report</title>';
+htmlLeader += ("<style>");
+htmlLeader += '\r\n' + (".code { font: 9pt 'Courier New'; }");
+htmlLeader += '\r\n' + (".old { background-color: #EE1111; }");
+htmlLeader += '\r\n' + (".new { background-color: #FFFF11; }");
+htmlLeader += '\r\n' + (".from { background-color: #EE1111; color: #1111EE; }");
+htmlLeader += '\r\n' + (".to { background-color: #EEEE11; color: #1111EE; }");
+htmlLeader += '\r\n' + ("h2 { margin-bottom: 0px; }");
+htmlLeader += '\r\n' + ("h2 { padding-bottom: 0px; }");
+htmlLeader += '\r\n' + ("h4 { font-weight: normal; }");
+htmlLeader += '\r\n' + ("</style>");
+
+function read(path) {
+    var _fs = require('fs');
+    return _fs.readFileSync(path).toString()
+}
+
+var leftFile = read(process.argv[2]);
+var rightFile = read(process.argv[3]);
+
+var diff = new Diff.StringDiff(leftFile, rightFile);
+console.log(htmlLeader + '</head><body>' + diff.mergedHtml + '</body></html>');
 */