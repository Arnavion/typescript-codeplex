--- conflicted
+++ resolved
@@ -1,44 +1,35 @@
-// enum then var
-enum e1111 { One }
-var e1111 = 1; // error
-
-// enum then function
-enum e2 { One }
-function e2() { } // error
-
-enum e3 { One }
-var e3 = () => { } // error
-
-// enum then class
-enum e4 { One }
-class e4 { public foo() { } } // error
-
-// enum then enum
-enum e5 { One }
-enum e5 { Two }
-
-enum e5a { One }
-enum e5a { One } // error
-
-// enum then internal module
-enum e6 { One } 
-<<<<<<< HEAD
-module e6 { } // ok since not instantiated
-=======
-module e6 { } // ok
->>>>>>> 5ebbee06
-
-enum e6a { One }
-module e6a { var y = 2; } // should be error
-
-enum e6b { One }
-module e6b { export var y = 2; } // should be error
-
-<<<<<<< HEAD
-// enum then import, messes with error reporting
-//enum e7 { One }
-=======
-// enum then import
-enum e7 { One }
->>>>>>> 5ebbee06
+// enum then var
+enum e1111 { One }
+var e1111 = 1; // error
+
+// enum then function
+enum e2 { One }
+function e2() { } // error
+
+enum e3 { One }
+var e3 = () => { } // error
+
+// enum then class
+enum e4 { One }
+class e4 { public foo() { } } // error
+
+// enum then enum
+enum e5 { One }
+enum e5 { Two }
+
+enum e5a { One }
+enum e5a { One } // error
+
+// enum then internal module
+enum e6 { One } 
+module e6 { } // ok
+
+enum e6a { One }
+module e6a { var y = 2; } // should be error
+
+enum e6b { One }
+module e6b { export var y = 2; } // should be error
+
+// enum then import, messes with error reporting
+//enum e7 { One }
 //import e7 = require(''); // should be error