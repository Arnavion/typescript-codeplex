--- conflicted
+++ resolved
@@ -1,25 +1,10 @@
-<<<<<<< HEAD
-listFailure.ts line 23 col 48: error TS2058: Return type of exported function has or is using private type 'List<U>'.
-listFailure.ts line 23 col 5: error TS2058: Return type of exported function has or is using private type 'List<U>'.
-listFailure.ts line 19 col 40: error TS2058: Return type of exported function has or is using private type 'List<U>'.
-listFailure.ts line 19 col 5: error TS2058: Return type of exported function has or is using private type 'List<U>'.
-listFailure.ts line 15 col 40: error TS2040: Parameter 'entry' of exported function has or is using private type 'List<U>'.
-listFailure.ts line 15 col 57: error TS2058: Return type of exported function has or is using private type 'List<U>'.
-listFailure.ts line 16 col 6: error TS2058: Return type of exported function has or is using private type 'List<U>'.
-listFailure.ts line 4 col 6: error TS2025: Public property 'lines' of exported class has or is using private type 'List<Line>'.
-listFailure.ts line 6 col 36: error TS2056: Return type of public method from exported class has or is using private type 'List<Line>'.
-listFailure.ts line 11 col 13: error TS2056: Return type of public method from exported class has or is using private type 'List<Line>'.
-
-=======
-listFailure.ts(4,6): error TS2025: Public property 'lines' of exported class has or is using private type 'List<Line>'.
-listFailure.ts(6,36): error TS2056: Return type of public method from exported class has or is using private type 'List<Line>'.
-listFailure.ts(11,13): error TS2056: Return type of public method from exported class has or is using private type 'List<Line>'.
-listFailure.ts(15,40): error TS2040: Parameter 'entry' of exported function has or is using private type 'List<U>'.
-listFailure.ts(15,57): error TS2058: Return type of exported function has or is using private type 'List<U>'.
-listFailure.ts(16,6): error TS2058: Return type of exported function has or is using private type 'List<U>'.
-listFailure.ts(19,5): error TS2058: Return type of exported function has or is using private type 'List<U>'.
-listFailure.ts(19,40): error TS2058: Return type of exported function has or is using private type 'List<U>'.
-listFailure.ts(23,5): error TS2058: Return type of exported function has or is using private type 'List<U>'.
-listFailure.ts(23,48): error TS2058: Return type of exported function has or is using private type 'List<U>'.
-
->>>>>>> 66c2df0a
+listFailure.ts(4,6): error TS2025: Public property 'lines' of exported class has or is using private type 'List<Line>'.
+listFailure.ts(6,36): error TS2056: Return type of public method from exported class has or is using private type 'List<Line>'.
+listFailure.ts(11,13): error TS2056: Return type of public method from exported class has or is using private type 'List<Line>'.
+listFailure.ts(15,40): error TS2040: Parameter 'entry' of exported function has or is using private type 'List<U>'.
+listFailure.ts(15,57): error TS2058: Return type of exported function has or is using private type 'List<U>'.
+listFailure.ts(16,6): error TS2058: Return type of exported function has or is using private type 'List<U>'.
+listFailure.ts(19,5): error TS2058: Return type of exported function has or is using private type 'List<U>'.
+listFailure.ts(19,40): error TS2058: Return type of exported function has or is using private type 'List<U>'.
+listFailure.ts(23,5): error TS2058: Return type of exported function has or is using private type 'List<U>'.
+listFailure.ts(23,48): error TS2058: Return type of exported function has or is using private type 'List<U>'.